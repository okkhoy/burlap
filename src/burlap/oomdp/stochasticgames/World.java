--- conflicted
+++ resolved
@@ -381,19 +381,11 @@
 		}
 		
 		// clean up threading
-<<<<<<< HEAD
-=======
-		
 		DPrint.cl(debugId, currentState.getCompleteStateDescription());
->>>>>>> cb172254
-		
+
 		this.isRecordingGame = false;
 		
 		return this.currentGameRecord;
-	}
-	
-	public void stopGame() {
-		this.setOk(false);
 	}
 	
 	public void stopGame() {
@@ -477,7 +469,6 @@
 			} else {
 				singleThreadedAgents.add(agent);
 			}
-<<<<<<< HEAD
 		}
 		// Randomize order so if not all agents can run in the alloted time, it's at least different each run
 		Collections.shuffle(singleThreadedAgents);
@@ -497,28 +488,7 @@
 				}
 			}
 		}
-=======
-		}
-		// Randomize order so if not all agents can run in the alloted time, it's at least different each run
-		Collections.shuffle(singleThreadedAgents);
-		agentsByThread.add(singleThreadedAgents);
-		
-		// Run agents on separate threads if possible
-		List<List<GroundedSingleAction>> allActions = Parallel.ForEach(agentsByThread, getActionCallable, this.threadTimeout);
-		
-		
-		for (List<GroundedSingleAction> actions : allActions) {
-			if (actions == null) {
-				continue;
-			}
-			for (GroundedSingleAction action : actions) {
-				if (action != null) {
-					ja.addAction(action);
-				}
-			}
-		}
->>>>>>> cb172254
-			
+		
 		/*for(Agent a : agents){
 			ja.addAction(a.getAction(abstractedCurrent));
 		}*/
