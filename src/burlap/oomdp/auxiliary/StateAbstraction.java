package burlap.oomdp.auxiliary;

<<<<<<< HEAD
import burlap.oomdp.core.states.State;
=======
import burlap.oomdp.core.State;
import burlap.oomdp.stochasticgames.Agent;
>>>>>>> 1f170228


/**
 * An interface for taking an input state and returning a simpler abstracted state representation.
 * @author James MacGlashan
 *
 */
public interface StateAbstraction {
	/**
	 * Returns an abstracted version of state s. State s is not modified in this process.
	 * @param s the input state to abstract
	 * @return an abstracted version of state s
	 */
	public State abstraction(State s);
	public State abstraction(State s, Agent a);
}<|MERGE_RESOLUTION|>--- conflicted
+++ resolved
@@ -1,11 +1,7 @@
 package burlap.oomdp.auxiliary;
 
-<<<<<<< HEAD
 import burlap.oomdp.core.states.State;
-=======
-import burlap.oomdp.core.State;
-import burlap.oomdp.stochasticgames.Agent;
->>>>>>> 1f170228
+import burlap.oomdp.stochasticgames.SGAgent;
 
 
 /**
@@ -20,5 +16,5 @@
 	 * @return an abstracted version of state s
 	 */
 	public State abstraction(State s);
-	public State abstraction(State s, Agent a);
+	public State abstraction(State s, SGAgent a);
 }