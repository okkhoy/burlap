package burlap.oomdp.statehashing;

import burlap.oomdp.core.Attribute;
import burlap.oomdp.core.objects.ObjectInstance;
import burlap.oomdp.core.states.State;
import burlap.oomdp.core.values.Value;
import org.apache.commons.lang3.builder.HashCodeBuilder;

import java.util.Arrays;
import java.util.HashSet;
import java.util.List;
import java.util.Set;

/**
 * A straightforward factory for creating {@link burlap.oomdp.statehashing.HashableState} objects from
 * {@link burlap.oomdp.core.states.State} instances. By default, this factory will be object identifier independent
 * (the names of objects don't affect the state definition). However, you can make it object identifier dependent
 * with the either of the constructors {@link #SimpleHashableStateFactory(boolean)} or
 * {@link #SimpleHashableStateFactory(boolean, boolean)}.
 * <br/><br/>
 * This factory is capable of hashing states with any kind of values. However, if you wish to hash states
 * that have relational attributes, you must set the factory to be object identifier dependent.
 * <br/><br/>
 * Optionally, this factory can be set to produce {@link burlap.oomdp.statehashing.HashableState} instances
 * that cache the hash code so that it does not need to be recomputed on multiple calls of the hashCode method.
 * To enable hash code caching, use the {@link #SimpleHashableStateFactory(boolean, boolean)} constructor.
 * Using caching will use slightly more memory by having to associate an int with each {@link burlap.oomdp.statehashing.HashableState}.
 * <br/><br/>
 * This class has multiple aspects of the state equality methods implemented so that it can be easily sub classed
 * by other forms of equality checking and have each method override only what it needs to override.
 * @author James MacGlashan.
 */
public class SimpleHashableStateFactory implements HashableStateFactory {

	/**
	 * Whether state evaluations are object identifier independent (the names of objects don't matter). By
	 * default it is independent.
	 */
	protected boolean identifierIndependent = true;

	/**
	 * Whether to cache the hash code for each produced {@link burlap.oomdp.statehashing.HashableState}.
	 * Default is non-cached.
	 */
	protected boolean useCached = false;

	/**
	 * Classes of {@link burlap.oomdp.core.Attribute.AttributeType} that affect how hashing will be performed
	 */
	protected static enum AttClass {INT, DOUBLE, INTARRAY, DOUBLEARRAY, STRING, RELATIONAL}


	/**
	 * Default constructor: object identifier independent and no hash code caching.
	 */
	public SimpleHashableStateFactory(){

	}

	/**
	 * Initializes with no hash code caching.
	 * @param identifierIndependent if true then state evaluations are object identifier independent; if false then dependent.
	 */
	public SimpleHashableStateFactory(boolean identifierIndependent){
		this.identifierIndependent = identifierIndependent;
	}

	/**
	 * Initializes.
	 * @param identifierIndependent if true then state evaluations are object identifier independent; if false then dependent.
	 * @param useCached if true then the hash code for each produced {@link burlap.oomdp.statehashing.HashableState} will be cached; if false then they will not be cached.
	 */
	public SimpleHashableStateFactory(boolean identifierIndependent, boolean useCached) {
		this.identifierIndependent = identifierIndependent;
		this.useCached = useCached;
	}

	@Override
	public HashableState hashState(State s) {
		if(s instanceof HashableState){
			if(s instanceof SimpleHashableStateInterface){
				if(((SimpleHashableStateInterface)s).getParentHashingFactory() == this){
					return (HashableState)s; //asking to hash what we've already hashed so just return it
				}
			}
		}

		if(useCached){
			return new SimpleCachedHashableState(s);
		}
		return new SimpleHashableState(s);
	}

	@Override
	public boolean objectIdentifierIndependent() {
		return this.identifierIndependent;
	}

	/**
	 * Computes the hash code for the input state.
	 * @param s the input state for which a hash code is to be computed
	 * @return the hash code
	 */
	protected int computeHashCode(State s){

		List<ObjectInstance> objects = s.getAllObjects();
		int [] hashCodes = new int[objects.size()];
		for(int i = 0; i < hashCodes.length; i++){
			hashCodes[i] = computeHashCode(objects.get(i));
		}
		//sort for invariance to order
		Arrays.sort(hashCodes);
		HashCodeBuilder hashCodeBuilder = new HashCodeBuilder(17, 31);
		for(int code : hashCodes){
			hashCodeBuilder.append(code);
		}
		int code = hashCodeBuilder.toHashCode();

		return code;
	}


	/**
	 * Computes the hash code for an individual {@link burlap.oomdp.core.objects.ObjectInstance}.
	 * @param o the {@link burlap.oomdp.core.objects.ObjectInstance} whose hash code will be computed.
	 * @return the hash code for the {@link burlap.oomdp.core.objects.ObjectInstance}.
	 */
	protected int computeHashCode(ObjectInstance o){

		HashCodeBuilder hashCodeBuilder = new HashCodeBuilder(17, 31);
		if(!this.identifierIndependent){
			hashCodeBuilder.append(o.getName());
		}
		
		hashCodeBuilder.append(o.getClassName());
<<<<<<< HEAD

=======
		
>>>>>>> 2bbed073
		List<Value> values = o.getValues();
		for(Value v : values){
			this.appendHashcodeForValue(hashCodeBuilder, v);
		}


		return hashCodeBuilder.toHashCode();
	}

	/**
	 * Appends the hash code for the given {@link burlap.oomdp.core.values.Value} to the {@link org.apache.commons.lang3.builder.HashCodeBuilder}
	 * @param hashCodeBuilder the {@link org.apache.commons.lang3.builder.HashCodeBuilder} to which the value's hash code will be appended
	 * @param v the {@link burlap.oomdp.core.values.Value} whose hash code should be appended.
	 */
	protected void appendHashcodeForValue(HashCodeBuilder hashCodeBuilder, Value v){
		hashCodeBuilder.append(0).append(0);
		AttClass attClass = getAttClass(v.getAttribute());
		hashCodeBuilder.append(v.attName());
		hashCodeBuilder.append(attClass.name());
		if(attClass == AttClass.INT){
			hashCodeBuilder.append(v.getDiscVal());
		}
		else if(attClass == AttClass.DOUBLE){
			hashCodeBuilder.append(v.getNumericRepresentation());
		}
		else if(attClass == AttClass.INTARRAY){
			hashCodeBuilder.append(v.getIntArray());
		}
		else if(attClass == AttClass.DOUBLEARRAY){
			hashCodeBuilder.append(v.getDoubleArray());
		}
		else if(attClass == AttClass.STRING){
			hashCodeBuilder.append(v.getStringVal());
		}
		else if(attClass == AttClass.RELATIONAL){
			if(identifierIndependent){
				throw new RuntimeException("SimpleHashableStateFactory is set to be identifier independent, but attribute " + v.attName() + " is " +
						"relational which require identifier dependence. Instead, set SimpleHashableStateFactory to be idenitifer dependent.");
			}
			Set<String> targets = v.getAllRelationalTargets();
			for(String t : targets){
				hashCodeBuilder.append(t);
			}
		}
	}


	protected AttClass getAttClass(Attribute att){
		if(att.type == Attribute.AttributeType.INT || att.type == Attribute.AttributeType.DISC || att.type == Attribute.AttributeType.BOOLEAN){
			return AttClass.INT;
		}
		else if(att.type == Attribute.AttributeType.REAL || att.type == Attribute.AttributeType.REALUNBOUND){
			return AttClass.DOUBLE;
		}
		else if(att.type == Attribute.AttributeType.STRING){
			return AttClass.STRING;
		}
		else if(att.type == Attribute.AttributeType.INTARRAY){
			return AttClass.INTARRAY;
		}
		else if(att.type == Attribute.AttributeType.DOUBLEARRAY){
			return AttClass.DOUBLEARRAY;
		}
		else if(att.type == Attribute.AttributeType.RELATIONAL || att.type == Attribute.AttributeType.MULTITARGETRELATIONAL){
			return AttClass.RELATIONAL;
		}
		throw new RuntimeException("SimpleHashableStateFactory cannot hash value for attribute of type " + att.type);
	}


	/**
	 * Returns true if the two input states are equal. Equality respect this hashing factory's identifier independence
	 * setting.
	 * @param s1 a {@link burlap.oomdp.core.states.State}
	 * @param s2 another {@link burlap.oomdp.core.states.State} with which to compare
	 * @return true if s1 equals s2, false otherwise.
	 */
	protected boolean statesEqual(State s1, State s2) {
		if(this.identifierIndependent){
			return identifierIndependentEquals(s1, s2);
		}
		else{
			return identifierDependentEquals(s1, s2);
		}
	}


	/**
	 * Evaluates whether two states are equal when equality is independent of object identifiers/names being equal
	 * @param s1 the first {@link State} to compare
	 * @param s2 the second {@link State} to compare
	 * @return true if s1 = s2; false otherwise
	 */
	protected boolean identifierIndependentEquals(State s1, State s2){

		if(s1.numTotalObjects() != s2.numTotalObjects()){
			return false;
		}

		Set<String> matchedObjects = new HashSet<String>();
		for(List<ObjectInstance> objects : s1.getAllObjectsByClass()){

			String oclass = objects.get(0).getClassName();
			List <ObjectInstance> oobjects = s2.getObjectsOfClass(oclass);
			if(objects.size() != oobjects.size()){
				return false;
			}

			for(ObjectInstance o : objects){
				boolean foundMatch = false;
				for(ObjectInstance oo : oobjects){
					String ooname = oo.getName();
					if(matchedObjects.contains(ooname)){
						continue;
					}
					if(objectValuesEqual(o, oo)){
						foundMatch = true;
						matchedObjects.add(ooname);
						break;
					}
				}
				if(!foundMatch){
					return false;
				}
			}

		}


		return true;

	}

	/**
	 * Evaluates whether two states are equal when equality depends on object identifiers/names being equal.
	 * @param s1 the first {@link State} to compare
	 * @param s2 the second {@link State} to compare
	 * @return true if s1 = s2; false otherwise
	 */
	protected boolean identifierDependentEquals(State s1, State s2){

		if(s1.numTotalObjects() != s2.numTotalObjects()){
			return false;
		}

		List<ObjectInstance> theseObjects = s1.getAllObjects();
		if(theseObjects.size() != s2.numTotalObjects()){
			return false;
		}
		for(ObjectInstance ob : theseObjects){
			ObjectInstance oByName = s2.getObject(ob.getName());
			if(oByName == null){
				return false;
			}
			if(!objectValuesEqual(ob, oByName)){
				return false;
			}
		}

		return true;

	}


	/**
	 * Evaluates whether the values of two {@link burlap.oomdp.core.objects.ObjectInstance}s are equal.
	 * @param o1 the first {@link burlap.oomdp.core.objects.ObjectInstance} to compare
	 * @param o2 the second {@link burlap.oomdp.core.objects.ObjectInstance} to compare
	 * @return true if the values of o1 = o2; false otherwise.
	 */
	protected boolean objectValuesEqual(ObjectInstance o1, ObjectInstance o2){
		for(Value v : o1.getValues()){
			Value ov = o2.getValueForAttribute(v.attName());
			if(!valuesEqual(v, ov)){
				return false;
			}
		}
		return true;
	}


	/**
	 * Returns whether two values are equal.
	 * @param v1 the first value to compare
	 * @param v2 the second value to compare
	 * @return true if v1 = v2; false otherwise
	 */
	protected boolean valuesEqual(Value v1, Value v2){
		return v1.equals(v2);
	}


	/**
	 * An interface for {@link burlap.oomdp.statehashing.HashableState} instances that are created
	 * by the {@link burlap.oomdp.statehashing.SimpleHashableStateFactory}. It provides a method
	 * for checking that the parent factory is the same and is used for both cached and non-cached
	 * hash code {@link burlap.oomdp.statehashing.HashableState} instances.
	 */
	public static interface SimpleHashableStateInterface{
		HashableStateFactory getParentHashingFactory();
	}

	protected class SimpleCachedHashableState extends HashableState.CachedHashableState implements SimpleHashableStateInterface{

		public SimpleCachedHashableState(State s) {
			super(s);
		}

		@Override
		public int computeHashCode() {
			return SimpleHashableStateFactory.this.computeHashCode(this.s);
		}

		@Override
		public boolean equals(Object other) {
			if(this == other){
				return true;
			}
			if(!(other instanceof HashableState)){
				return false;
			}
			HashableState o = (HashableState)other;
			return statesEqual(this.s, o.s);
		}

		@Override
		public State copy() {
			return new SimpleCachedHashableState(this.s.copy());
		}

		@Override
		public HashableStateFactory getParentHashingFactory(){
			return SimpleHashableStateFactory.this;
		}

	}

	protected class SimpleHashableState extends HashableState implements SimpleHashableStateInterface{

		public SimpleHashableState(State s) {
			super(s);
		}

		@Override
		public int hashCode() {
			return SimpleHashableStateFactory.this.computeHashCode(this.s);
		}

		@Override
		public boolean equals(Object other) {
			if(this == other){
				return true;
			}
			if(!(other instanceof HashableState)){
				return false;
			}
			HashableState o = (HashableState)other;
			return statesEqual(this.s, o.s);
		}

		@Override
		public State copy() {
			return new SimpleHashableState(this.s.copy());
		}

		@Override
		public HashableStateFactory getParentHashingFactory(){
			return SimpleHashableStateFactory.this;
		}
	}

}<|MERGE_RESOLUTION|>--- conflicted
+++ resolved
@@ -133,17 +133,12 @@
 		}
 		
 		hashCodeBuilder.append(o.getClassName());
-<<<<<<< HEAD
-
-=======
-		
->>>>>>> 2bbed073
+
 		List<Value> values = o.getValues();
 		for(Value v : values){
 			this.appendHashcodeForValue(hashCodeBuilder, v);
 		}
 
-
 		return hashCodeBuilder.toHashCode();
 	}
 
@@ -155,8 +150,6 @@
 	protected void appendHashcodeForValue(HashCodeBuilder hashCodeBuilder, Value v){
 		hashCodeBuilder.append(0).append(0);
 		AttClass attClass = getAttClass(v.getAttribute());
-		hashCodeBuilder.append(v.attName());
-		hashCodeBuilder.append(attClass.name());
 		if(attClass == AttClass.INT){
 			hashCodeBuilder.append(v.getDiscVal());
 		}
