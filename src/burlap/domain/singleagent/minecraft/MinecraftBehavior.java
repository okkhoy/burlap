--- conflicted
+++ resolved
@@ -640,9 +640,6 @@
 		
 		// ----- DEFINE ACTION SETS -----
 		
-<<<<<<< HEAD
-		
-		
 		ArrayList<Action> isPlaneFActions = new ArrayList<Action>();
 		isPlaneFActions.add(this.mcdg.forward);
 		isPlaneFActions.add(this.mcdg.jumpF);
@@ -666,45 +663,20 @@
 		ArrayList<Action> isTrenchRActions = new ArrayList<Action>();
 		
 		if (worldName.contains("bridge") || worldName.contains("epic")) {
-=======
-		ArrayList<Action> isPlaneActions = new ArrayList<Action>();
-		isPlaneActions.add(this.mcdg.forward);
-		isPlaneActions.add(this.mcdg.backward);
-		isPlaneActions.add(this.mcdg.left);
-		isPlaneActions.add(this.mcdg.right);
-		isPlaneActions.add(this.mcdg.jumpF);
-		isPlaneActions.add(this.mcdg.jumpB);
-		isPlaneActions.add(this.mcdg.jumpL);
-		isPlaneActions.add(this.mcdg.jumpR);
-		
-		ArrayList<Action> isTrenchActions = new ArrayList<Action>();
-		isTrenchActions.add(this.mcdg.placeF);
-		isTrenchActions.add(this.mcdg.placeB);
-		isTrenchActions.add(this.mcdg.placeL);
-		isTrenchActions.add(this.mcdg.placeR);
-		isTrenchActions.add(this.mcdg.forward);
-		isTrenchActions.add(this.mcdg.backward);
-		isTrenchActions.add(this.mcdg.left);
-		isTrenchActions.add(this.mcdg.right);
-		isTrenchActions.add(this.mcdg.jumpF);
-		isTrenchActions.add(this.mcdg.jumpB);
-		isTrenchActions.add(this.mcdg.jumpL);
-		isTrenchActions.add(this.mcdg.jumpR);
-		
-		// Add option
-		isTrenchActions.add(new PolicyDefinedSubgoalOption("Build Bridge", new ForwardPolicy(this.mcdg.forward), new SubgoalTests.BridgeSubgoal(this.pfIsAdjTrench)));
->>>>>>> de7987d2
-
+			// Add option
+			// isTrenchActions.add(new PolicyDefinedSubgoalOption("Build Bridge", new ForwardPolicy(this.mcdg.forward), new SubgoalTests.BridgeSubgoal(this.pfIsAdjTrench)));
 			isTrenchFActions.add(this.mcdg.placeF);
 			isTrenchBActions.add(this.mcdg.placeB);
 			isTrenchLActions.add(this.mcdg.placeL);
 			isTrenchRActions.add(this.mcdg.placeR);
-		}
-		
-		isTrenchFActions.add(this.mcdg.jumpF);
-		isTrenchBActions.add(this.mcdg.jumpB);
-		isTrenchLActions.add(this.mcdg.jumpL);
-		isTrenchRActions.add(this.mcdg.jumpR);
+
+			isTrenchFActions.add(this.mcdg.jumpF);
+			isTrenchBActions.add(this.mcdg.jumpB);
+			isTrenchLActions.add(this.mcdg.jumpL);
+			isTrenchRActions.add(this.mcdg.jumpR);
+		}
+		
+		
 			
 		ArrayList<Action> isDoorActions = new ArrayList<Action>();
 		isDoorActions.add(this.mcdg.forward);
