package burlap.domain.stochasticgames.gridgame;

import java.util.HashMap;
import java.util.List;
import java.util.Map;

import burlap.oomdp.auxiliary.DomainGenerator;
import burlap.oomdp.core.Attribute;
import burlap.oomdp.core.Domain;
import burlap.oomdp.core.GroundedProp;
import burlap.oomdp.core.ObjectClass;
import burlap.oomdp.core.ObjectInstance;
import burlap.oomdp.core.PropositionalFunction;
import burlap.oomdp.core.State;
import burlap.oomdp.core.TerminalFunction;
<<<<<<< HEAD
import burlap.oomdp.stochasticgames.Agent;
import burlap.oomdp.stochasticgames.JointAction;
import burlap.oomdp.stochasticgames.JointActionModel;
import burlap.oomdp.stochasticgames.JointReward;
import burlap.oomdp.stochasticgames.SGDomain;
=======
import burlap.oomdp.stochasticgames.*;
>>>>>>> df1da146
import burlap.oomdp.stochasticgames.common.UniversalSingleAction;
import burlap.oomdp.stochasticgames.explorers.SGVisualExplorer;
import burlap.oomdp.visualizer.Visualizer;

/**
 * The GridGame domain is much like the GridWorld domain, except for arbitrarily many agents in
 * a stochastic game. Each agent in the world has an OO-MDP object instance of OO-MDP class "agent"
 * which is defined by an x position, a y position, and a player number. Agents can either move north, south, east,
 * west, or do nothing, therefore the game is symmetric for all agents. To get a standard {@link burlap.oomdp.stochasticgames.AgentType}
 * to use with this game, use the {@link #getStandardGridGameAgentType(burlap.oomdp.core.Domain)} static method.
 * <br/><br/>
 * In this domain, there is also an OO-MDP object class for 1-dimensional walls (both for horizontal
 * walls or vertical walls). Each wall can take on a different type; a solid wall that can never be passed (type 0),
 * and a semi-wall, can be passed with some stochastic probability (type 1). Finally, there is also an OO-MDP
 * class for goal locations, which also have different types. There is a type that can be indicated
 * as a universal goal/reward location for all agents (type 0), and type that is only useful to each individual
 * agent (type i is a personal goal for player i-1).
 * <br/><br/>
 * The {@link burlap.oomdp.stochasticgames.JointActionModel} set for the domain is {@link burlap.domain.stochasticgames.gridgame.GridGameStandardMechanics},
 * with a default semi-wall probability of passing through of 0.5, which is changeable with the
 *
 * @author James MacGlashan
 *
 */
public class GridGame implements DomainGenerator {

	
	/**
	 * A constant for the name of the x position attribute
	 */
	public static final String				ATTX = "x";
	
	/**
	 * A constant for the name of the y position attribute
	 */
	public static final String				ATTY = "y";
	
	/**
	 * A constant for the name of the player number attribute. The first player number is 0.
	 */
	public static final String				ATTPN = "playerNum";
	
	/**
	 * A constant for the name of the goal type attribute. Type 0 corresponds to a universal goal. Type i corresponds to a personal goal for player i-1.
	 */
	public static final String				ATTGT = "gt";
	
	/**
	 * A constant for the name of the first wall end position attribute. For a horizontal wall,
	 * this attribute represents the left end point; for a vertical wall, the bottom end point.
	 */
	public static final String				ATTE1 = "end1";
	
	/**
	 * A constant for the name of the second wall end position attribute. For a horizontal wall,
	 * this attribute represents the right end point; for a vertical wall, the top end point.
	 */
	public static final String				ATTE2 = "end2";
	
	/**
	 * A constant for the name of the attribute for defining the walls position along its orthogonal direction.
	 * For a horizontal wall, this attribute represents the y position of the wall; for a vertical wall,
	 * the x position.
	 */
	public static final String				ATTP = "pos";
	
	/**
	 * A constant for the name of the wall type attribute.
	 */
	public static final String				ATTWT = "wallType";
	
	
	/**
	 * A constant for the name of the agent class.
	 */
	public static final String				CLASSAGENT = "agent";
	
	/**
	 * A constant for the name of the goal class.
	 */
	public static final String				CLASSGOAL = "goal";
	
	/**
	 * A constant for the name of the horizontal wall class.
	 */
	public static final String				CLASSDIMHWALL = "dimensionlessHorizontalWall";
	
	/**
	 * A constant for the name of the vertical wall class.
	 */
	public static final String				CLASSDIMVWALL = "dimensionlessVerticalWall";
	
	
	/**
	 * A constant for the name of the north action.
	 */
	public static final String				ACTIONNORTH = "north";
	
	/**
	 * A constant for the name of the south action.
	 */
	public static final String				ACTIONSOUTH = "south";
	
	/**
	 * A constant for the name of the east action.
	 */
	public static final String				ACTIONEAST = "east";
	/**
	 * A constant for the name of the west action.
	 */
	public static final String				ACTIONWEST = "west";
	
	/**
	 * A constant for the name of the no operation (do nothing) action.
	 */
	public static final String				ACTIONNOOP = "noop";
	
	
	/**
	 * A constant for the name of a propositional function that evaluates whether an agent is in a universal goal location.
	 */
	public static final String				PFINUGOAL = "agentInUniversalGoal";
	
	/**
	 * A constant for the name of a propositional function that evaluates whether an agent is in a personal goal location for just them.
	 */
	public static final String				PFINPGOAL = "agentInPersonalGoal";
	
	
	
	
	/**
	 * The width and height of the world.
	 */
	protected int 							maxDim = 50;
	
	/**
	 * The maximum number of players that can be in the game
	 */
	protected int 							maxPlyrs = 10;
	
	/**
	 * The number of goal types
	 */
	protected int 							maxGT = maxPlyrs+1;
	
	/**
	 * The number of wall types
	 */
	protected int 							maxWT = 2;


	/**
	 * The probability that an agent will pass through a semi-wall.
	 */
	protected double						semiWallProb = 0.5;
	

	
	/**
	 * Creates a visual explorer for a simple domain with two agents in it. The
	 * w-a-s-d keys control the movement of the first agent; the i-k-j-l keys control
	 * the movement direction of the second agent. q sets the first agent to do nothing
	 * and u sets the second agent to do nothing. When the actions for both agents have been set,
	 * the actions can be committed to affect the world by pressing the c key.
	 * 
	 * <p/>
	 * If "t" is passed as an argument then a terminal explorer is used instead.
	 * 
	 * @param args
	 */
	public static void main(String [] args){
		
		GridGame gg = new GridGame();
		
		SGDomain d = (SGDomain)gg.generateDomain();
		
		/*
		State s = getCleanState(d, 2, 3, 3, 2, 5, 5);
		
		setAgent(s, 0, 0, 0, 0);
		setAgent(s, 1, 4, 0, 1);
		
		setGoal(s, 0, 0, 4, 1);
		setGoal(s, 1, 2, 4, 0);
		setGoal(s, 2, 4, 4, 2);
		
		setHorizontalWall(s, 2, 4, 1, 3, 1);
		*/
		
		//State s = GridGame.getCorrdinationGameInitialState(d);
		State s = GridGame.getTurkeyInitialState(d);
		
		//System.out.println(s.getCompleteStateDescription());
		

		
		Visualizer v = GGVisualizer.getVisualizer(9, 9);
		SGVisualExplorer exp = new SGVisualExplorer(d, v, s);
		
		exp.setJAC("c"); //press c to execute the constructed joint action
		
		exp.addKeyAction("w", CLASSAGENT+"0:"+ACTIONNORTH);
		exp.addKeyAction("s", CLASSAGENT+"0:"+ACTIONSOUTH);
		exp.addKeyAction("d", CLASSAGENT+"0:"+ACTIONEAST);
		exp.addKeyAction("a", CLASSAGENT+"0:"+ACTIONWEST);
		exp.addKeyAction("q", CLASSAGENT+"0:"+ACTIONNOOP);
		
		exp.addKeyAction("i", CLASSAGENT+"1:"+ACTIONNORTH);
		exp.addKeyAction("k", CLASSAGENT+"1:"+ACTIONSOUTH);
		exp.addKeyAction("l", CLASSAGENT+"1:"+ACTIONEAST);
		exp.addKeyAction("j", CLASSAGENT+"1:"+ACTIONWEST);
		exp.addKeyAction("u", CLASSAGENT+"1:"+ACTIONNOOP);
		
		exp.initGUI();
		

		
		
	}
	
	
	/**
	 * Returns the maximum dimension of the world; it's width and height.
	 * @return the maximum dimension of the world; it's width and height.
	 */
	public int getMaxDim() {
		return maxDim;
	}

	
	/**
	 * Sets the maximum dimension of the world; it's width and height.
	 * @param maxDim the maximum dimension of the world; it's width and height.
	 */
	public void setMaxDim(int maxDim) {
		this.maxDim = maxDim;
	}

	
	/**
	 * Returns the max number of players
	 * @return the max number of players
	 */
	public int getMaxPlyrs() {
		return maxPlyrs;
	}

	/**
	 * Sets the max number of players
	 * @param maxPlyrs the max number of players
	 */
	public void setMaxPlyrs(int maxPlyrs) {
		this.maxPlyrs = maxPlyrs;
	}

	/**
	 * Returns the maximum goal types
	 * @return the maximum goal types
	 */
	public int getMaxGT() {
		return maxGT;
	}

	
	/**
	 * Sets the maximum goal types
	 * @param maxGT the maximum goal types
	 */
	public void setMaxGT(int maxGT) {
		this.maxGT = maxGT;
	}

	
	/**
	 * Returns the maximum number of wall types
	 * @return the maximum number of wall types
	 */
	public int getMaxWT() {
		return maxWT;
	}

	
	/**
	 * Sets the maximum number of wall types
	 * @param maxWT the maximum number of wall types
	 */
	public void setMaxWT(int maxWT) {
		this.maxWT = maxWT;
	}


	/**
	 * Sets the probability that an agent can pass through a semi-wall.
	 * @param p the probability that an agent will pass through a semi-wall.
	 */
	public void setSemiWallPassableProbability(double p){
		this.semiWallProb = p;
	}

	/**
	 * Returns the probability that an agent can pass through a semi-wall.
	 * @return the probability that an agent can pass through a semi-wall.
	 */
	public double getSemiWallProb(){
		return this.semiWallProb;
	}
	

	@Override
	public Domain generateDomain() {
		
		SGDomain domain = new SGDomain();
		
		
		Attribute xatt = new Attribute(domain, ATTX, Attribute.AttributeType.DISC);
		xatt.setDiscValuesForRange(0, maxDim, 1);
		
		Attribute yatt = new Attribute(domain, ATTY, Attribute.AttributeType.DISC);
		yatt.setDiscValuesForRange(0, maxDim, 1);
		
		Attribute e1att = new Attribute(domain, ATTE1, Attribute.AttributeType.DISC);
		e1att.setDiscValuesForRange(0, maxDim, 1);
		
		Attribute e2att = new Attribute(domain, ATTE2, Attribute.AttributeType.DISC);
		e2att.setDiscValuesForRange(0, maxDim, 1);
		
		Attribute patt = new Attribute(domain, ATTP, Attribute.AttributeType.DISC);
		patt.setDiscValuesForRange(0, maxDim, 1);
		
		Attribute pnatt = new Attribute(domain, ATTPN, Attribute.AttributeType.DISC);
		pnatt.setDiscValuesForRange(0, maxPlyrs, 1);
		
		Attribute gtatt = new Attribute(domain, ATTGT, Attribute.AttributeType.DISC);
		gtatt.setDiscValuesForRange(0, maxGT, 1);
		
		Attribute wtatt = new Attribute(domain, ATTWT, Attribute.AttributeType.DISC);
		wtatt.setDiscValuesForRange(0, maxWT, 1);
		
		
		
		ObjectClass agentClass = new ObjectClass(domain, CLASSAGENT);
		agentClass.addAttribute(xatt);
		agentClass.addAttribute(yatt);
		agentClass.addAttribute(pnatt);
		
		ObjectClass goalClass = new ObjectClass(domain, CLASSGOAL);
		goalClass.addAttribute(xatt);
		goalClass.addAttribute(yatt);
		goalClass.addAttribute(gtatt);
		
		ObjectClass horWall = new ObjectClass(domain, CLASSDIMHWALL);
		horWall.addAttribute(e1att);
		horWall.addAttribute(e2att);
		horWall.addAttribute(patt);
		horWall.addAttribute(wtatt);
		
		ObjectClass vertWall = new ObjectClass(domain, CLASSDIMVWALL);
		vertWall.addAttribute(e1att);
		vertWall.addAttribute(e2att);
		vertWall.addAttribute(patt);
		vertWall.addAttribute(wtatt);
		
		
		new UniversalSingleAction(domain, ACTIONNORTH);
		new UniversalSingleAction(domain, ACTIONSOUTH);
		new UniversalSingleAction(domain, ACTIONEAST);
		new UniversalSingleAction(domain, ACTIONWEST);
		new UniversalSingleAction(domain, ACTIONNOOP);
		
		
		new AgentInUGoal(PFINUGOAL, domain);
		new AgentInPGoal(PFINPGOAL, domain);

		domain.setJointActionModel(new GridGameStandardMechanics(domain, this.semiWallProb));
		
		return domain;
	}

	
	
	/**
	 * Returns a state with with the specified number of objects for each object class and with the specified boundary of
	 * the playing area. The number of walls *MUST* include the world boundary walls; that is, there must be at least 2 horizontal walls and 2 vertical walls.
	 * @param d the domain object of the grid world
	 * @param na the number of agents/players
	 * @param ng the number of goal objects
	 * @param nhw the number of horizontal walls
	 * @param nvw the number of vertical walls
	 * @param width the width of the playing area
	 * @param height the height of the playing area
	 * @return A state with the specified number of objects
	 */
	public static State getCleanState(Domain d, int na, int ng, int nhw, int nvw, int width, int height){
		if (nhw < 2 || nvw < 2) {
			throw new RuntimeException("There must be at least two horizontal walls and two vertical walls");
		}
		State s = new State();
		addNObjects(d, s, CLASSGOAL, ng);
		addNObjects(d, s, CLASSAGENT, na);
		addNObjects(d, s, CLASSDIMHWALL, nhw);
		addNObjects(d, s, CLASSDIMVWALL, nvw);
		
		setBoundaryWalls(s, width, height);
		
		
		return s;
	}
	
	/**
	 * Returns a state with with the specified number of objects for each object class and with the specified boundary of
	 * the playing area. The number of walls *MUST* include the world boundary walls; that is, there must be at least 2 horizontal walls and 2 vertical walls.
	 * @param d the domain object of the grid world
	 * @param agents, the list of agents participating in the world
	 * @param na the number of agents/players. If this is greater than the number of agents, default names are generated. If it is less, an exception is thrown
	 * @param ng the number of goal objects
	 * @param nhw the number of horizontal walls
	 * @param nvw the number of vertical walls
	 * @param width the width of the playing area
	 * @param height the height of the playing area
	 * @return A state with the specified number of objects
	 */
	public static State getCleanState(Domain d, List<Agent> agents, int na, int ng, int nhw, int nvw, int width, int height) {
		if (nhw < 2 || nvw < 2) {
			throw new RuntimeException("There must be at least two horizontal walls and two vertical walls");
		}
		if (na < agents.size()) {
			throw new RuntimeException("The number of agents must be at least the size of the agents collection");
		}
		State s = new State();
		addNObjects(d, s, CLASSGOAL, ng);
		addAgents(d, s, CLASSAGENT, agents, na);
		addNObjects(d, s, CLASSDIMHWALL, nhw);
		addNObjects(d, s, CLASSDIMVWALL, nvw);
		
		setBoundaryWalls(s, width, height);
		
		
		return s;
	}
	
	
	
	/**
	 * Returns the initial state for a classic coordination game, where the agent's personal goals are on opposite sides.
	 * @param d the grid games domain object
	 * @return the coordination game initial state
	 */
	public static State getCorrdinationGameInitialState(Domain d){
		State s = GridGame.getCleanState(d, 2, 2, 2, 2, 3, 3);
		
		GridGame.setAgent(s, 0, 0, 0, 0);
		GridGame.setAgent(s, 1, 2, 0, 1);
		
		GridGame.setGoal(s, 0, 0, 2, 2);
		GridGame.setGoal(s, 1, 2, 2, 1);
		
		return s;
	}
	
	
	/**
	 * Returns the initial state for a classic prisoner's dilemma formulated in a Grid Game.
	 * @param d the grid game's domain object
	 * @return the grid game prisoner's dilemma initial state
	 */
	public static State getPrisonersDilemmaInitialState(Domain d){
		State s = GridGame.getCleanState(d, 2, 3, 2, 2, 9, 1);
		
		GridGame.setAgent(s, 0, 3, 0, 0);
		GridGame.setAgent(s, 1, 5, 0, 1);
		
		GridGame.setGoal(s, 0, 0, 0, 1);
		GridGame.setGoal(s, 1, 4, 0, 0);
		GridGame.setGoal(s, 2, 8, 0, 2);
		
		return s;
	}
	
	
	/**
	 * Returns the initial state for Friend Foe game.
	 * @param d the grid game's domain object
	 * @return the initial state for Friend Foe
	 */
	public static State getFriendFoeInitialState(Domain d){
		
		State s = GridGame.getCleanState(d, 2, 2, 2, 2, 8, 1);
		
		GridGame.setAgent(s, 0, 3, 0, 0);
		GridGame.setAgent(s, 1, 6, 0, 1);
		
		GridGame.setGoal(s, 0, 0, 0, 1);
		GridGame.setGoal(s, 1, 4, 0, 0);
		
		return s;
	}
	
	
	/**
	 * Returns the initial state for the Incredible game (a game in which player 0 can give an incredible threat).
	 * @param d the grid game's domain object
	 * @return the initial state for the Incredible game.
	 */
	public static State getIncredibleInitialState(Domain d){
		
		State s = GridGame.getCleanState(d, 2, 2, 2, 2, 4, 1);
		
		GridGame.setAgent(s, 0, 2, 0, 0);
		GridGame.setAgent(s, 1, 3, 0, 1);
		
		GridGame.setGoal(s, 0, 0, 0, 1);
		GridGame.setGoal(s, 1, 1, 0, 2);
		
		return s;
		
	}
	
	
	public static State getTurkeyInitialState(Domain d){
		
		State s = GridGame.getCleanState(d, 2, 3, 4, 2, 3, 4);
		
		GridGame.setHorizontalWall(s, 2, 1, 0, 0, 1);
		GridGame.setHorizontalWall(s, 3, 1, 2, 2, 1);
		
		GridGame.setAgent(s, 0, 0, 0, 0);
		GridGame.setAgent(s, 1, 2, 0, 1);
		
		GridGame.setGoal(s, 0, 0, 3, 1);
		GridGame.setGoal(s, 1, 1, 2, 0);
		GridGame.setGoal(s, 2, 2, 3, 2);
		
		return s;
		
	}
	
	/**
	 * AddsN objects of a specific object class to a state object
	 * @param d the domain of the object classes
	 * @param s the state to which the objects of the specified class should be added
	 * @param className the name of the object class for which to create object instances
	 * @param n the number of object instances to create
	 */
	protected static void addNObjects(Domain d, State s, String className, int n){
		for(int i = 0; i < n; i++){
			ObjectInstance o = new ObjectInstance(d.getObjectClass(className), className+i);
			s.addObject(o);
		}
	}
	
	/**
	 * Adds objects for each agent, with the specific class
	 * @param d the domain of the object classes
	 * @param s the state to which the specified class should be added
	 * @param className the name of the object class for which to create object instances
	 * @param agents the list of agents which are to be added
	 */
	protected static void addAgents(Domain d, State s, String className, List<Agent> agents, int numAgents){
		for (Agent agent : agents) {
			ObjectInstance o = new ObjectInstance(d.getObjectClass(className), agent.getAgentName());
			s.addObject(o);
		}
		for (int i = agents.size(); i < numAgents; i++) {
			ObjectInstance o = new ObjectInstance(d.getObjectClass(className), className + i);
			s.addObject(o);
		}
	}
	
	/**
	 * Sets an agent's attribute values
	 * @param s the state in which the agent exists
	 * @param i indicates the ith agent object whose values should be set
	 * @param x the x position of the agent
	 * @param y the y position of the agent
	 * @param pn the player number of the agent
	 */
	public static void setAgent(State s, int i, int x, int y, int pn){
		ObjectInstance agent = s.getObjectsOfTrueClass(CLASSAGENT).get(i);
		agent.setValue(ATTX, x);
		agent.setValue(ATTY, y);
		agent.setValue(ATTPN, pn);
	}
	
	
	/**
	 * Sets a goal objects attribute values
	 * @param s the state in which the goal exists
	 * @param i indicates the ith goal object whose values should be set
	 * @param x the x position of the goal
	 * @param y the y position of the goal
	 * @param gt the goal type
	 */
	public static void setGoal(State s, int i, int x, int y, int gt){
		ObjectInstance goal = s.getObjectsOfTrueClass(CLASSGOAL).get(i);
		goal.setValue(ATTX, x);
		goal.setValue(ATTY, y);
		goal.setValue(ATTGT, gt);
	}
	
	
	/**
	 * Sets boundary walls of a domain. This method will add 4 solid walls (top left bottom right) to create
	 * a playing field in which the agents can interact.
	 * @param s the state in which the walls should be added
	 * @param w the width of the playing field
	 * @param h the height of the playing field
	 */
	public static void setBoundaryWalls(State s, int w, int h){
		
		List<ObjectInstance> verticalWalls = s.getObjectsOfTrueClass(CLASSDIMVWALL);
		List<ObjectInstance> horizontalWalls = s.getObjectsOfTrueClass(CLASSDIMHWALL);
		
		ObjectInstance leftWall = verticalWalls.get(0);
		ObjectInstance rightWall = verticalWalls.get(1);
		
		ObjectInstance bottomWall = horizontalWalls.get(0);
		ObjectInstance topWall = horizontalWalls.get(1);
		
		setWallInstance(leftWall, 0, 0, h-1, 0);
		setWallInstance(rightWall, w, 0, h-1, 0);
		setWallInstance(bottomWall, 0, 0, w-1, 0);
		setWallInstance(topWall, h, 0, w-1, 0);
		
		
	}
	
	
	/**
	 * Sets the attribute values for a wall instance
	 * @param w the wall instance to set
	 * @param p the orthogonal position of the wall instance
	 * @param e1 the first end point of the wall
	 * @param e2 the second end point of the wall
	 * @param wt the type of the wall
	 */
	public static void setWallInstance(ObjectInstance w, int p, int e1, int e2, int wt){
		w.setValue(ATTP, p);
		w.setValue(ATTE1, e1);
		w.setValue(ATTE2, e2);
		w.setValue(ATTWT, wt);
	}

	
	/**
	 * Sets the attribute values for a vertical wall
	 * @param s the state in which the wall exits
	 * @param i indicates the ith vertical wall instance whose values should be set
	 * @param p the x position of the vertical wall
	 * @param e1 the grid square whose bottom end points begin the wall
	 * @param e2 the grid square whose top end points end the wall
	 * @param wt the type of the wall
	 */
	public static void setVerticalWall(State s, int i, int p, int e1, int e2, int wt){
		setWallInstance(s.getObjectsOfTrueClass(CLASSDIMVWALL).get(i), p, e1, e2, wt);
	}
	
	
	
	/**
	 * Sets the attribute values for a horizontal wall
	 * @param s the state in which the wall exits
	 * @param i indicates the ith horizontal wall instance whose values should be set
	 * @param p the y position of the vertical wall
	 * @param e1 the grid square whose left end point begins the wall
	 * @param e2 the grid square whose right end point ends the wall
	 * @param wt the type of the wall (0 is solid, 1 is semi)
	 */
	public static void setHorizontalWall(State s, int i, int p, int e1, int e2, int wt){
		setWallInstance(s.getObjectsOfTrueClass(CLASSDIMHWALL).get(i), p, e1, e2, wt);
	}


	/**
	 * Creates and returns a standard {@link burlap.oomdp.stochasticgames.AgentType} for grid games. This {@link burlap.oomdp.stochasticgames.AgentType}
	 * is assigned the type name "agent", grid game OO-MDP object class for "agent", and has its action space set to all possible actions in the grid game domain.
	 * Typically, all agents in a grid game should be assigned to the same type.
	 *
	 * @param domain the domain object of the grid game.
	 * @return An {@link burlap.oomdp.stochasticgames.AgentType} that typically all {@link burlap.oomdp.stochasticgames.Agent}'s of the grid game should play as.
	 */
	public static AgentType getStandardGridGameAgentType(Domain domain){
		return new AgentType(GridGame.CLASSAGENT, domain.getObjectClass(GridGame.CLASSAGENT), domain.getSingleActions());
	}
	
	
	
	/**
	 * Defines a propositional function that evaluates to true when a given agent is in any universal goal
	 * @author James MacGlashan
	 *
	 */
	static class AgentInUGoal extends PropositionalFunction{

		
		/**
		 * Initializes with the given name and domain and is set to evaluate on agent objects
		 * @param name the name of the propositional function
		 * @param domain the domain for this propositional function
		 */
		public AgentInUGoal(String name, Domain domain) {
			super(name, domain, new String[]{CLASSAGENT});
		}

		@Override
		public boolean isTrue(State s, String[] params) {
			
			ObjectInstance agent = s.getObject(params[0]);
			int ax = agent.getIntValForAttribute(ATTX);
			int ay = agent.getIntValForAttribute(ATTY);
			
			
			//find all universal goals
			List <ObjectInstance> goals = s.getObjectsOfTrueClass(CLASSGOAL);
			for(ObjectInstance goal : goals){
				
				int gt = goal.getIntValForAttribute(ATTGT);
				if(gt == 0){
				
					int gx = goal.getIntValForAttribute(ATTX);
					int gy = goal.getIntValForAttribute(ATTY);
					if(gx == ax && gy == ay){
						return true;
					}
					
				}
				
				
			}
			
			return false;
		}
		
		
	}
	
	
	/**
	 * Defines a propositional function that evaluates to true when a given agent is in any of its personal goals
	 * @author James MacGlashan
	 *
	 */
	static class AgentInPGoal extends PropositionalFunction{

		
		/**
		 * Initializes with the given name and domain and is set to evaluate on agent objects
		 * @param name the name of the propositional function
		 * @param domain the domain for this propositional function
		 */
		public AgentInPGoal(String name, Domain domain) {
			super(name, domain, new String[]{CLASSAGENT});
		}

		@Override
		public boolean isTrue(State s, String[] params) {
			
			ObjectInstance agent = s.getObject(params[0]);
			int ax = agent.getIntValForAttribute(ATTX);
			int ay = agent.getIntValForAttribute(ATTY);
			int apn = agent.getIntValForAttribute(ATTPN);
			
			//find all universal goals
			List <ObjectInstance> goals = s.getObjectsOfTrueClass(CLASSGOAL);
			for(ObjectInstance goal : goals){
				
				int gt = goal.getIntValForAttribute(ATTGT);
				if(gt == apn+1){
				
					int gx = goal.getIntValForAttribute(ATTX);
					int gy = goal.getIntValForAttribute(ATTY);
					if(gx == ax && gy == ay){
						return true;
					}
					
				}
				
				
			}
			
			return false;
		}

		
		
	}
	
	
	/**
	 * Specifies goal rewards and default rewards for agents. Defaults rewards to 0 reward everywhere except transition to unviersal or personal goals which return a reward 1.
	 * @author James MacGlashan
	 *
	 */
	public static class GGJointRewardFunction implements JointReward {

		PropositionalFunction agentInPersonalGoal;
		PropositionalFunction agentInUniversalGoal;
		
		double stepCost = 0.;
		double pGoalReward = 1.;
		double uGoalReward = 1.;
		boolean noopIncursCost = false;
		Map<Integer, Double> personalGoalRewards = null;
		
		/**
		 * Initializes for a given domain. Defaults rewards to 0 reward everywhere except transition to unviersal or personal goals which return a reward 1.
		 * @param ggDomain the domain
		 */
		public GGJointRewardFunction(Domain ggDomain){
			agentInPersonalGoal = ggDomain.getPropFunction(GridGame.PFINPGOAL);
			agentInUniversalGoal = ggDomain.getPropFunction(GridGame.PFINUGOAL);
		}
		
		/**
		 * Initializes for a given domain, step cost reward and goal reward.
		 * @param ggDomain the domain
		 * @param stepCost the reward returned for all transitions except transtions to goal locations
		 * @param goalReward the reward returned for transitioning to a personal or universal goal
		 * @param noopIncursStepCost if true, then noop actions also incur the stepCost reward; if false, then noops always return 0 reward.
		 */
		public GGJointRewardFunction(Domain ggDomain, double stepCost, double goalReward, boolean noopIncursStepCost){
			agentInPersonalGoal = ggDomain.getPropFunction(GridGame.PFINPGOAL);
			agentInUniversalGoal = ggDomain.getPropFunction(GridGame.PFINUGOAL);
			this.stepCost = stepCost;
			this.pGoalReward = this.uGoalReward = goalReward;
			this.noopIncursCost = noopIncursStepCost;
		}
		
		
		/**
		 * Initializes for a given domain, step cost reward, personal goal reward, and universal goal reward.
		 * @param ggDomain the domain
		 * @param stepCost the reward returned for all transitions except transtions to goal locations
		 * @param personalGoalReward the reward returned for transitions to a personal goal
		 * @param universalGoalReward the reward returned for transitions to a universal goal
		 * @param noopIncursStepCost if true, then noop actions also incur the stepCost reward; if false, then noops always return 0 reward.
		 */
		public GGJointRewardFunction(Domain ggDomain, double stepCost, double personalGoalReward, double universalGoalReward, boolean noopIncursStepCost){
			agentInPersonalGoal = ggDomain.getPropFunction(GridGame.PFINPGOAL);
			agentInUniversalGoal = ggDomain.getPropFunction(GridGame.PFINUGOAL);
			this.stepCost = stepCost;
			this.pGoalReward = personalGoalReward;
			this.uGoalReward = universalGoalReward;
			this.noopIncursCost = noopIncursStepCost;
		}
		
		/**
		 * Initializes for a given domain, step cost reward, universal goal reward, and unique personal goal reward for each player.
		 * @param ggDomain the domain
		 * @param stepCost the reward returned for all transitions except transtions to goal locations
		 * @param universalGoalReward the reward returned for transitions to a universal goal
		 * @param noopIncursStepCost if true, then noop actions also incur the stepCost reward; if false, then noops always return 0 reward.
		 * @param personalGoalRewards a map from player numbers to their personal goal reward (the first player number is 0)
		 */
		public GGJointRewardFunction(Domain ggDomain, double stepCost, double universalGoalReward, boolean noopIncursStepCost, Map<Integer, Double> personalGoalRewards){
			
			agentInPersonalGoal = ggDomain.getPropFunction(GridGame.PFINPGOAL);
			agentInUniversalGoal = ggDomain.getPropFunction(GridGame.PFINUGOAL);
			this.stepCost = stepCost;
			this.uGoalReward = universalGoalReward;
			this.noopIncursCost = noopIncursStepCost;
			this.personalGoalRewards = personalGoalRewards;
			
		}
		
		@Override
		public Map<String, Double> reward(State s, JointAction ja, State sp) {
			
			Map <String, Double> rewards = new HashMap<String, Double>();
			
			//get all agents and initialize reward to default
			List <ObjectInstance> obs = sp.getObjectsOfTrueClass(GridGame.CLASSAGENT);
			for(ObjectInstance o : obs){
				rewards.put(o.getName(), this.defaultCost(o.getName(), ja));
			}
			
			
			//check for any agents that reached a universal goal location and give them a goal reward if they did
			//List<GroundedProp> upgps = sp.getAllGroundedPropsFor(agentInUniversalGoal);
			List<GroundedProp> upgps = agentInUniversalGoal.getAllGroundedPropsForState(sp);
			for(GroundedProp gp : upgps){
				String agentName = gp.params[0];
				if(gp.isTrue(sp)){
					rewards.put(agentName, uGoalReward);
				}
			}
			
			
			//check for any agents that reached a personal goal location and give them a goal reward if they did
			//List<GroundedProp> ipgps = sp.getAllGroundedPropsFor(agentInPersonalGoal);
			List<GroundedProp> ipgps = agentInPersonalGoal.getAllGroundedPropsForState(sp);
			for(GroundedProp gp : ipgps){
				String agentName = gp.params[0];
				if(gp.isTrue(sp)){
					rewards.put(agentName, this.getPersonalGoalReward(sp, agentName));
				}
			}
			
			
			return rewards;
			
		}
		
		
		/**
		 * Returns a default cost for an agent assuming the agent didn't transition to a goal state. If noops incur step cost, then this is always the step cost.
		 * If noops do not incur step costs and the agent took a noop, then 0 is returned.
		 * @param aname the name of the agent for which the default reward should be returned.
		 * @param ja the joint action set
		 * @return the default reward; either step cost or 0.
		 */
		protected double defaultCost(String aname, JointAction ja){
			if(this.noopIncursCost){
				return this.stepCost;
			}
			else if(ja.action(aname) == null || ja.action(aname).action.actionName.equals(GridGame.ACTIONNOOP)){
				return 0.;
			}
			return this.stepCost;
		}
		
		
		/**
		 * Returns the personal goal rewards. If a single common personal goal reward was set then that is returned. If different personal goal rewards were defined for each
		 * player number, then that is queried and returned instead.
		 * @param s the state in which the agent player numbers are defined
		 * @param agentName the agent name for which the person goal reward is to be returned
		 * @return the personal goal reward for the specified agent.
		 */
		protected double getPersonalGoalReward(State s, String agentName){
			if(this.personalGoalRewards == null){
				return this.pGoalReward;
			}
			
			int pn = s.getObject(agentName).getIntValForAttribute(GridGame.ATTPN);
			return this.personalGoalRewards.get(pn);
			
		}

	}
	
	
	/**
	 * Causes termination when any agent reaches a personal or universal goal location.
	 * @author James MacGlashan
	 *
	 */
	public static class GGTerminalFunction implements TerminalFunction {

		PropositionalFunction agentInPersonalGoal;
		PropositionalFunction agentInUniversalGoal;
		
		
		/**
		 * Initializes for the given domain
		 * @param ggDomain the specific grid world domain.
		 */
		public GGTerminalFunction(Domain ggDomain){
			agentInPersonalGoal = ggDomain.getPropFunction(GridGame.PFINPGOAL);
			agentInUniversalGoal = ggDomain.getPropFunction(GridGame.PFINUGOAL);
		}
		
		
		@Override
		public boolean isTerminal(State s) {
			
			//check personal goals; if anyone reached their personal goal, it's game over
			//List<GroundedProp> ipgps = s.getAllGroundedPropsFor(agentInPersonalGoal);
			List<GroundedProp> ipgps = agentInPersonalGoal.getAllGroundedPropsForState(s);
			for(GroundedProp gp : ipgps){
				if(gp.isTrue(s)){
					return true;
				}
			}
			
			
			//check universal goals; if anyone reached a universal goal, it's game over
			//List<GroundedProp> upgps = s.getAllGroundedPropsFor(agentInUniversalGoal);
			List<GroundedProp> upgps = agentInUniversalGoal.getAllGroundedPropsForState(s);
			for(GroundedProp gp : upgps){
				if(gp.isTrue(s)){
					return true;
				}
			}
			
			return false;
		}

	}
	
	
}<|MERGE_RESOLUTION|>--- conflicted
+++ resolved
@@ -13,15 +13,7 @@
 import burlap.oomdp.core.PropositionalFunction;
 import burlap.oomdp.core.State;
 import burlap.oomdp.core.TerminalFunction;
-<<<<<<< HEAD
-import burlap.oomdp.stochasticgames.Agent;
-import burlap.oomdp.stochasticgames.JointAction;
-import burlap.oomdp.stochasticgames.JointActionModel;
-import burlap.oomdp.stochasticgames.JointReward;
-import burlap.oomdp.stochasticgames.SGDomain;
-=======
 import burlap.oomdp.stochasticgames.*;
->>>>>>> df1da146
 import burlap.oomdp.stochasticgames.common.UniversalSingleAction;
 import burlap.oomdp.stochasticgames.explorers.SGVisualExplorer;
 import burlap.oomdp.visualizer.Visualizer;
@@ -600,7 +592,7 @@
 	 * @param pn the player number of the agent
 	 */
 	public static void setAgent(State s, int i, int x, int y, int pn){
-		ObjectInstance agent = s.getObjectsOfTrueClass(CLASSAGENT).get(i);
+		ObjectInstance agent = s.getObjectsOfClass(CLASSAGENT).get(i);
 		agent.setValue(ATTX, x);
 		agent.setValue(ATTY, y);
 		agent.setValue(ATTPN, pn);
@@ -616,7 +608,7 @@
 	 * @param gt the goal type
 	 */
 	public static void setGoal(State s, int i, int x, int y, int gt){
-		ObjectInstance goal = s.getObjectsOfTrueClass(CLASSGOAL).get(i);
+		ObjectInstance goal = s.getObjectsOfClass(CLASSGOAL).get(i);
 		goal.setValue(ATTX, x);
 		goal.setValue(ATTY, y);
 		goal.setValue(ATTGT, gt);
@@ -632,8 +624,8 @@
 	 */
 	public static void setBoundaryWalls(State s, int w, int h){
 		
-		List<ObjectInstance> verticalWalls = s.getObjectsOfTrueClass(CLASSDIMVWALL);
-		List<ObjectInstance> horizontalWalls = s.getObjectsOfTrueClass(CLASSDIMHWALL);
+		List<ObjectInstance> verticalWalls = s.getObjectsOfClass(CLASSDIMVWALL);
+		List<ObjectInstance> horizontalWalls = s.getObjectsOfClass(CLASSDIMHWALL);
 		
 		ObjectInstance leftWall = verticalWalls.get(0);
 		ObjectInstance rightWall = verticalWalls.get(1);
@@ -676,7 +668,7 @@
 	 * @param wt the type of the wall
 	 */
 	public static void setVerticalWall(State s, int i, int p, int e1, int e2, int wt){
-		setWallInstance(s.getObjectsOfTrueClass(CLASSDIMVWALL).get(i), p, e1, e2, wt);
+		setWallInstance(s.getObjectsOfClass(CLASSDIMVWALL).get(i), p, e1, e2, wt);
 	}
 	
 	
@@ -691,7 +683,7 @@
 	 * @param wt the type of the wall (0 is solid, 1 is semi)
 	 */
 	public static void setHorizontalWall(State s, int i, int p, int e1, int e2, int wt){
-		setWallInstance(s.getObjectsOfTrueClass(CLASSDIMHWALL).get(i), p, e1, e2, wt);
+		setWallInstance(s.getObjectsOfClass(CLASSDIMHWALL).get(i), p, e1, e2, wt);
 	}
 
 
@@ -735,7 +727,7 @@
 			
 			
 			//find all universal goals
-			List <ObjectInstance> goals = s.getObjectsOfTrueClass(CLASSGOAL);
+			List <ObjectInstance> goals = s.getObjectsOfClass(CLASSGOAL);
 			for(ObjectInstance goal : goals){
 				
 				int gt = goal.getIntValForAttribute(ATTGT);
@@ -785,7 +777,7 @@
 			int apn = agent.getIntValForAttribute(ATTPN);
 			
 			//find all universal goals
-			List <ObjectInstance> goals = s.getObjectsOfTrueClass(CLASSGOAL);
+			List <ObjectInstance> goals = s.getObjectsOfClass(CLASSGOAL);
 			for(ObjectInstance goal : goals){
 				
 				int gt = goal.getIntValForAttribute(ATTGT);
@@ -893,7 +885,7 @@
 			Map <String, Double> rewards = new HashMap<String, Double>();
 			
 			//get all agents and initialize reward to default
-			List <ObjectInstance> obs = sp.getObjectsOfTrueClass(GridGame.CLASSAGENT);
+			List <ObjectInstance> obs = sp.getObjectsOfClass(GridGame.CLASSAGENT);
 			for(ObjectInstance o : obs){
 				rewards.put(o.getName(), this.defaultCost(o.getName(), ja));
 			}
