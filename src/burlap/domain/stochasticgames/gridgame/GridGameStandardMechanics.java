package burlap.domain.stochasticgames.gridgame;

import java.util.ArrayList;
import java.util.Collections;
import java.util.HashMap;
import java.util.HashSet;
import java.util.List;
import java.util.Map;
import java.util.Random;
import java.util.Set;

import burlap.debugtools.RandomFactory;
import burlap.oomdp.core.Domain;
import burlap.oomdp.core.ObjectInstance;
import burlap.oomdp.core.State;
import burlap.oomdp.core.TransitionProbability;
import burlap.oomdp.stochasticgames.GroundedSingleAction;
import burlap.oomdp.stochasticgames.JointAction;
import burlap.oomdp.stochasticgames.JointActionModel;


/**
 * This class defines the standard transition dynamics for a grid game. By default, the dynamics set a 0.5 probability of agents being able to
 * move through semi-walls. The semi-wall pass through probability, however, may be changed by a parameter to a constructor.
 * If two agents adjacent agents try to move into each others locations, no one will move. If an agent tries
 * to move into a cell that the other agent is leaving, then they both will move. If two agents try to move into the same location,
 * then only one of them will randomly make it, while the other will be unmoved in their position.
 * @author James MacGlashan
 *
 */
public class GridGameStandardMechanics extends JointActionModel {

	Random 						rand;
	Domain						domain;
	double						pMoveThroughSWall;
	
	
	/**
	 * Initializes the mechanics for the given domain and sets the semi-wall pass through probability to 0.5;
	 * @param d the domain object
	 */
	public GridGameStandardMechanics(Domain d){
		rand = RandomFactory.getMapped(0);
		domain = d;
		pMoveThroughSWall = 0.5;
	}
	
	
	/**
	 * Initializes the mechanics for the given domain and sets the semi-wall pass through probability to semiWallPassThroughProb.
	 * @param d d the domain object
	 * @param semiWallPassThroughProb the probability that an agent will pass through a semi-wall.
	 */
	public GridGameStandardMechanics(Domain d, double semiWallPassThroughProb){
		rand = RandomFactory.getMapped(0);
		domain = d;
		pMoveThroughSWall = semiWallPassThroughProb;
	}
	
	@Override
	public List<TransitionProbability> transitionProbsFor(State s, JointAction ja) {
		
		List <TransitionProbability> tps = new ArrayList<TransitionProbability>();
		
		List <GroundedSingleAction> gsas = ja.getActionList();
		
		//need to force no movement when trying to enter space of a noop agent
		List <Location2> previousLocations = new ArrayList<GridGameStandardMechanics.Location2>();
		List <Location2> noopLocations = new ArrayList<GridGameStandardMechanics.Location2>();
		
		for(GroundedSingleAction gsa : gsas){
			Location2 loc = this.getLocation(s, gsa.actingAgent);
			previousLocations.add(loc);
			if(gsa.action.actionName.equals(GridGame.ACTIONNOOP)){
				noopLocations.add(loc);
			}
		}
		
		List <List<Location2Prob>> possibleOutcomes = new ArrayList<List<Location2Prob>>();
		for(int i = 0; i < ja.size(); i++){
			Location2 loc = previousLocations.get(i);
			GroundedSingleAction gsa = gsas.get(i);
			possibleOutcomes.add(this.getPossibleLocationsFromWallCollisions(s, loc, this.attemptedDelta(gsa.action.actionName), noopLocations));
		}
		
		List <LocationSetProb> outcomeSets = this.getAllLocationSets(possibleOutcomes);
		
		for(LocationSetProb sp : outcomeSets){
			
			//resolve collisions from attempted swaps, which is deterministic and does not need to be recursed
			List <Location2> basicMoveResults = this.resolvePositionSwaps(previousLocations, sp.locs);
			
			//finally, we need to find all stochastic outcomes from cell competition
			List <LocationSetProb> cOutcomeSets = this.getPossibleCollisionOutcomes(previousLocations, basicMoveResults);
			
			//turn them into states with probabilities
			for(LocationSetProb csp : cOutcomeSets){
				
				State ns = s.copy();
				for(int i = 0; i < csp.locs.size(); i++){
					GroundedSingleAction gsa = gsas.get(i);
					Location2 loc = csp.locs.get(i);
					
					ObjectInstance agent = ns.getObject(gsa.actingAgent);
					agent.setValue(GridGame.ATTX, loc.x);
					agent.setValue(GridGame.ATTY, loc.y);
				}
				
				double totalProb = sp.p * csp.p;
				TransitionProbability tp = new TransitionProbability(ns, totalProb);
				tps.add(tp);
				
			}
			
			
		}
		
		
		return this.combineDuplicateTransitionProbabilities(tps);
	}

	@Override
	protected State actionHelper(State s, JointAction ja) {
		
		
		List <GroundedSingleAction> gsas = ja.getActionList();
		
		//need to force no movement when trying to enter space of a noop agent
		List <Location2> previousLocations = new ArrayList<GridGameStandardMechanics.Location2>();
		List <Location2> noopLocations = new ArrayList<GridGameStandardMechanics.Location2>();
		
		for(GroundedSingleAction gsa : gsas){
			Location2 loc = this.getLocation(s, gsa.actingAgent);
			previousLocations.add(loc);
			if(gsa.action.actionName.equals(GridGame.ACTIONNOOP)){
				noopLocations.add(loc);
			}
		}
		
		List <Location2> basicMoveResults = new ArrayList<GridGameStandardMechanics.Location2>();
		for(int i = 0; i < ja.size(); i++){
			Location2 loc = previousLocations.get(i);
			GroundedSingleAction gsa = gsas.get(i);
			basicMoveResults.add(this.sampleBasicMovement(s, loc, this.attemptedDelta(gsa.action.actionName), noopLocations));
		}
		
		//resolve swaps
		basicMoveResults = this.resolvePositionSwaps(previousLocations, basicMoveResults);
		
		List <Location2> finalPositions = this.resolveCollisions(previousLocations, basicMoveResults);
		for(int i = 0; i < finalPositions.size(); i++){
			GroundedSingleAction gsa = gsas.get(i);
			Location2 loc = finalPositions.get(i);
			
			ObjectInstance agent = s.getObject(gsa.actingAgent);
			agent.setValue(GridGame.ATTX, loc.x);
			agent.setValue(GridGame.ATTY, loc.y);
			
		}
		
		return s;

	}
	
	
	/**
	 * Returns the x-y position of an agent stored in a Location2 object.
	 * @param s the state in which the agent exists
	 * @param agentName the name of the agent.
	 * @return a {@link GridGameStandardMechanics.Location2} object containing the agents position in the world.
	 */
	protected Location2 getLocation(State s, String agentName){
		
		ObjectInstance a = s.getObject(agentName);
		Location2 loc = new Location2(a.getIntValForAttribute(GridGame.ATTX), a.getIntValForAttribute(GridGame.ATTY));
		
		return loc;
	}
	
	
	/**
	 * Returns the attempted change in position by the agent for the given action. For instance, if the action is north,
	 * it would result in an attempted position change of (0, +1).
	 * @param actionName the action taken.
	 * @return the attempted change in position for the given action.
	 */
	protected Location2 attemptedDelta(String actionName){
		
		if(actionName.equals(GridGame.ACTIONNORTH)){
			return new Location2(0, 1);
		}
		else if(actionName.equals(GridGame.ACTIONSOUTH)){
			return new Location2(0, -1);
		}
		else if(actionName.equals(GridGame.ACTIONEAST)){
			return new Location2(1, 0);
		}
		else if(actionName.equals(GridGame.ACTIONWEST)){
			return new Location2(-1, 0);
		}
		else if(actionName.equals(GridGame.ACTIONNOOP)){
			return new Location2(0, 0);
		}
		
		throw new RuntimeException("Error: Unknown action named '" + actionName + "' that GridGameStandardMechanics cannot handle");
	}
	
	
	
	/**
	 * Returns the position of each agent after accounting for collisions that are a result of agents
	 * trying to move into each others previous locations.
	 * @param originalPositions the original position of the agents before their actions were taken.
	 * @param desiredPositions the new position the agents are trying to go into
	 * @return the positions of the agents accounting for collisions.
	 */
	protected List<Location2> resolvePositionSwaps(List <Location2> originalPositions, List<Location2> desiredPositions){
		
		List<Location2> resolvedPositions = new ArrayList<GridGameStandardMechanics.Location2>(desiredPositions);
		List <Location2> newNoopPositions = new ArrayList<GridGameStandardMechanics.Location2>();
		
		for(int i = 0; i < originalPositions.size(); i++){
			Location2 a1op = originalPositions.get(i);
			Location2 a1dp = resolvedPositions.get(i);
			for(int j = i+1; j < resolvedPositions.size(); j++){
				Location2 a2op = originalPositions.get(j);
				Location2 a2dp = resolvedPositions.get(j);
				if(a1op.equals(a2dp) && a1dp.equals(a2op)){
					//swap collision!
					resolvedPositions.set(i, new Location2(a1op));
					resolvedPositions.set(j, new Location2(a2op));
					newNoopPositions.add(a1op);
					newNoopPositions.add(a2op);
					
					break;
				}
				
			}
		}
		
		
		if(newNoopPositions.size() > 0){
			return this.backupNoOps(originalPositions, resolvedPositions, newNoopPositions);
		}
		
		return resolvedPositions;
		
	}
	
	
	
	/**
	 * Backups position changes by agents which can no longer move to their desired location. That is, if agent a wanted to move
	 * to cell z, but failed for some reason (e.g., direct collision with another agent), then z would be added to the noops list
	 * and this method would back up the effect of a's ability to change position to any agents that wanted to move into
	 * a's position.
	 * @param originalPositions the original position of agents in the previous state
	 * @param desiredPositions the desired position where the agents want to go
	 * @param noops the locations in which agents have been forced to stay from other events
	 * @return the new resolved locations of all agents
	 */
	List <Location2> backupNoOps(List <Location2> originalPositions, List<Location2> desiredPositions, List <Location2> noops){
		
		List <Location2> resolved = new ArrayList<GridGameStandardMechanics.Location2>(desiredPositions);
		
		boolean needsUpdating = true;
		while(needsUpdating){
			needsUpdating = false;
			for(int i = 0; i < resolved.size(); i++){
				Location2 dl = resolved.get(i);
				Location2 ol = originalPositions.get(i);
				if(!dl.equals(ol) && noops.contains(dl)){
					resolved.set(i, ol);
					noops.add(ol);
					needsUpdating = true;
				}
			}
		}
		
		return resolved;
	}
	
	
	/**
	 * Resolves collisions that occur when two or more agents try to enter the same cell, in which case only one
	 * agent will make it into the position and the rest will stay in place
	 * @param originalPositions the positions of the agents in the original state before their actions were taken
	 * @param desiredPositions the desired locations of the agents
	 * @return a list of the resulting positions having accounted for collisions.
	 */
	protected List<Location2> resolveCollisions(List<Location2> originalPositions, List <Location2> desiredPositions){
		
		//get movement collisions
		Map <Integer, List <Integer>> collissionSets = this.getColissionSets(desiredPositions);
		
		if(collissionSets.size() == 0){
			return desiredPositions; //no resolutions needed
		}
		
		
		//resolve attempted movement collisions
		List <Location2> finalPoses = new ArrayList<GridGameStandardMechanics.Location2>();
		Map <Integer, Integer> winners = this.getWinningAgentMovements(collissionSets);
		for(int i = 0; i < originalPositions.size(); i++){
			if(winners.containsKey(i)){
				if(winners.get(i) != i){
					//this player lost and stays in place
					finalPoses.add(originalPositions.get(i));
				}
				else{
					//this player wins and gets to go to desired location
					finalPoses.add(desiredPositions.get(i));
				}
			}
			else{
				//no competitors so the agent goes where it wants
				finalPoses.add(desiredPositions.get(i));
			}
		}
		
		//it's possible that a losing collision means the agent's spot is no longer available, causing another collision
		//in this case all agents affected by loser are pushed back
		collissionSets = this.getColissionSets(finalPoses);
		while(collissionSets.size() > 0){
			
			Set <Integer> pushedBackAgents = collissionSets.keySet();
			for(Integer aid : pushedBackAgents){
				finalPoses.set(aid, originalPositions.get(aid));
			}
			
			collissionSets = this.getColissionSets(finalPoses);
			
		}
		
		
		return finalPoses;
	}
	
	
	protected List <LocationSetProb> getPossibleCollisionOutcomes(List<Location2> originalPositions, List <Location2> desiredPositions){
		
		//get movement collisions
		Map <Integer, List <Integer>> collissionSets = this.getColissionSets(desiredPositions);
		
		if(collissionSets.size() == 0){
			//then this is trivially just the set of desired positions
			List <LocationSetProb> outcomes = new ArrayList<GridGameStandardMechanics.LocationSetProb>(1);
			outcomes.add(new LocationSetProb(new ArrayList<GridGameStandardMechanics.Location2>(desiredPositions), 1.));
			return outcomes;
			
		}
		
		List <LocationSetProb> allOutcomes = new ArrayList<GridGameStandardMechanics.LocationSetProb>();
		
		List <Map <Integer, Integer>> winnerAssignments = this.getAllPossibleCollisionWinnerAssignment(collissionSets);
		double p = 1. / (double)winnerAssignments.size();
		for(Map <Integer, Integer> winners : winnerAssignments){
			List <Location2> finalPoses = new ArrayList<GridGameStandardMechanics.Location2>();
			
			for(int i = 0; i < originalPositions.size(); i++){
				if(winners.containsKey(i)){
					if(winners.get(i) != i){
						//this player lost and stays in place
						finalPoses.add(originalPositions.get(i));
					}
					else{
						//this player wins and gets to go to desired location
						finalPoses.add(desiredPositions.get(i));
					}
				}
				else{
					//no competitors so the agent goes where it wants
					finalPoses.add(desiredPositions.get(i));
				}
			}
			
			//it's possible that a losing collision means the agent's spot is no longer available, causing another collision
			//in this case all agents affected by loser are pushed back
			collissionSets = this.getColissionSets(finalPoses);
			while(collissionSets.size() > 0){
				
				Set <Integer> pushedBackAgents = collissionSets.keySet();
				for(Integer aid : pushedBackAgents){
					finalPoses.set(aid, originalPositions.get(aid));
				}
				
				collissionSets = this.getColissionSets(finalPoses);
				
			}
			
			LocationSetProb lsp = new LocationSetProb(finalPoses, p);
			allOutcomes.add(lsp);
			
		}
		
		
		return allOutcomes;
		
	}
	
	/**
	 * Takes as input the set of collisions and randomly selects a winner
	 * @param collissionSets the set of collisions; maps from one agent index to a list of the agents with whom he is competing for a cell
	 * @return A map from each agent involved in a collision to the winning agent of that collision.
	 */
	protected Map <Integer, Integer> getWinningAgentMovements(Map <Integer, List <Integer>> collissionSets){
		
		Map <Integer, Integer> winners = new HashMap<Integer, Integer>();
		
		Set <Integer> keySet = collissionSets.keySet();
		for(Integer agentId : keySet){
			if(winners.containsKey(agentId)){
				continue; //already resolved winner
			}
			List <Integer> competitors = collissionSets.get(agentId);
			int winner = competitors.get(rand.nextInt(competitors.size()));
			for(Integer a2 : competitors){
				winners.put(a2, winner);
			}
		}
		
		
		return winners;
		
	}
	
	
	/**
	 * Returns with whom each agent is in a collision competition for a cell.
	 * @param candidatePositions a list of the positions to which each agent would like to go; the Location2 in index 1 indicates the location the 1th index agent
	 * wants to go to.
	 * @return A map from the index of each agent to a list of the index of agents with whom there is competition for a cell
	 */
	protected Map <Integer, List <Integer>> getColissionSets(List <Location2> candidatePositions){
		
		Map <Integer, List <Integer>> collisionSets = new HashMap<Integer, List<Integer>>();
		
		for(int i = 0; i < candidatePositions.size(); i++){
			
			Location2 candLoc = candidatePositions.get(i);
			List <Integer> collisions = new ArrayList<Integer>();
			collisions.add(i);
			for(int j = i+1; j < candidatePositions.size(); j++){
				if(collisionSets.containsKey(j)){
					continue; //already found collisions with this agent
				}
				Location2 cLoc = candidatePositions.get(j);
				if(candLoc.equals(cLoc)){
					collisions.add(j);
				}
			}
			
			if(collisions.size() > 1){ //greater than one because an agent always "collides" with itself
				//set the collision set for each agent involved
				for(Integer aid : collisions){
					collisionSets.put(aid, collisions);
				}
			}
		}
		
		
		return collisionSets;
		
	}
	
	
	/**
	 * Returns a movement result of the agent. If the agent tries to pass through a semi-wall, then it is randomly
	 * selected whether the agent succeeds or not. If the agent tries to move through a solid wall or to a location
	 * where there is another agent who is not moving, then no change occurs.
	 * @param s the state containing the agent
	 * @param p0 the initial position of the agent
	 * @param delta the desired change of position.
	 * @param agentNoOpLocs the locations occupied by agents who are not moving.
	 * @return The resulting location of this agents movement.
	 */
	protected Location2 sampleBasicMovement(State s, Location2 p0, Location2 delta, List <Location2> agentNoOpLocs){
		
		Location2 p1 = p0.add(delta);
		
		boolean reset = false;
		
		for(Location2 anl : agentNoOpLocs){
			if(p1.equals(anl)){
				reset = true;
				break;
			}
		}
		
		if(delta.x != 0 && !reset){
			reset = this.sampleWallCollision(p0, delta, s.getObjectsOfClass(GridGame.CLASSDIMVWALL), true);
		}
		
		if(delta.y != 0 && !reset){
			reset = this.sampleWallCollision(p0, delta, s.getObjectsOfClass(GridGame.CLASSDIMHWALL), false);
		}
		
		
		if(reset){
			p1 = p1.subtract(delta);
		}
		
		return p1;
	}
	
	
	
	/**
	 * Returns the list of possible outcome locations for a given start point and desired position change.
	 * @param s the state in which the changes would occur
	 * @param p0 the initial location
	 * @param delta the desired change in position
	 * @param agentNoOpLocs the locations occupied by agents who are not moving
	 * @return the list of possible outcome locations in which the agent could wind up
	 */
	protected List <Location2Prob> getPossibleLocationsFromWallCollisions(State s, Location2 p0, Location2 delta, List <Location2> agentNoOpLocs){
		
		List <Location2Prob> locs = new ArrayList<GridGameStandardMechanics.Location2Prob>(2);
		
		Location2 p1 = p0.add(delta);
		for(Location2 anl : agentNoOpLocs){
			if(p1.equals(anl)){
				//definitely cannot move to desired position
				p1 = p1.subtract(delta);
				locs.add(new Location2Prob(p1, 1.));
				return locs;
			}
		}
		
		if(delta.x != 0){
			int wc = this.wallCollision(p0, delta, s.getObjectsOfClass(GridGame.CLASSDIMVWALL), true);
			if(wc == 0){
				locs.add(new Location2Prob(p1, 1.)); //agent freely moves
			}
			else if(wc == 1){
				p1 = p1.subtract(delta);
				locs.add(new Location2Prob(p1, 1.)); //agent certainly cannot move
			}
			else{
				//agent moves with some probability
				locs.add(new Location2Prob(p1, this.pMoveThroughSWall));
				locs.add(new Location2Prob(p1.subtract(delta), 1.-this.pMoveThroughSWall));
			}
		}
		else if(delta.y != 0){
			int wc = this.wallCollision(p0, delta, s.getObjectsOfClass(GridGame.CLASSDIMHWALL), false);
			if(wc == 0){
				locs.add(new Location2Prob(p1, 1.)); //agent freely moves
			}
			else if(wc == 1){
				p1 = p1.subtract(delta);
				locs.add(new Location2Prob(p1, 1.)); //agent certainly cannot move
			}
			else{
				//agent moves with some probability
				locs.add(new Location2Prob(p1, this.pMoveThroughSWall));
				locs.add(new Location2Prob(p1.subtract(delta), 1.-this.pMoveThroughSWall));
			}
		}
		else{
			//agent is not trying to change location
			locs.add(new Location2Prob(p1, 1.));
		}
		
		
		
		return locs;
		
	}
	
	
	
	/**
	 * Return true if the agent is able to move in the desired location; false if the agent moves into a solid wall
	 * or if the agent randomly fails to move through a semi-wall that is in the way.
	 * @param p0 the initial location of the agent
	 * @param delta the desired change in direction of the agent
	 * @param walls the list of walls in the world
	 * @param vertical whether the list of provided walls are vertical or horizontal walls
	 * @return true if the agent is able to move in the desired location; false otherwise
	 */
	protected boolean sampleWallCollision(Location2 p0, Location2 delta, List <ObjectInstance> walls, boolean vertical){
		
		for(int i = 0; i < walls.size(); i++){
			ObjectInstance w = walls.get(i);
			if(this.crossesWall(p0, delta, w, vertical)){
				int wt = w.getIntValForAttribute(GridGame.ATTWT);
				if(wt == 0){ //solid wall
					return true;
				}
				else if(wt == 1){ //stochastic wall
					double roll = rand.nextDouble();
					if(roll > pMoveThroughSWall){
						return true;
					}
				}
			}
		}
		
		return false;
	}
	
	
	
	/**
	 * Indicates whether there are any wall collisions.
	 * @param p0 the original location
	 * @param delta the desired change in direction
	 * @param walls possible wall objects
	 * @param vertical true if the wall objects are vertical; false if they are horizontal
	 * @return 0 if there is no collision with a wall, 1 if there is a collision with a solid wall, 2 if there is a potential collision with a semi-wall
	 */
	protected int wallCollision(Location2 p0, Location2 delta, List <ObjectInstance> walls, boolean vertical){
		
		for(int i = 0; i < walls.size(); i++){
			ObjectInstance w = walls.get(i);
			if(this.crossesWall(p0, delta, w, vertical)){
				int wt = w.getIntValForAttribute(GridGame.ATTWT);
				if(wt == 0){ //solid wall
					return 1;
				}
				else if(wt == 1){ //stochastic wall
					return 2;
				}
			}
		}
		
		return 0;
		
	}
	
	
	
	/**
	 * Returns true if the agent would cross a given wall instance given a movement attempt.
	 * @param p0 the initial state of the agent
	 * @param delta the desired change in direction
	 * @param w wall instance to check
	 * @param vertical true if the wall is a vertical wall; false if the wall is a horizontal wall
	 * @return whether the agent's movement would cross a wall
	 */
	protected boolean crossesWall(Location2 p0, Location2 delta, ObjectInstance w, boolean vertical){
		
		int a0, a1, d;
		if(vertical){
			a0 = p0.x;
			a1 = p0.y;
			d = delta.x;
		}
		else{
			a0 = p0.y;
			a1 = p0.x;
			d = delta.y;
		}
		
		int wp = w.getIntValForAttribute(GridGame.ATTP);
		int we1 = w.getIntValForAttribute(GridGame.ATTE1);
		int we2 = w.getIntValForAttribute(GridGame.ATTE2);

		if(d < 0){
			//check crosses "before" agent if decreasing movement
			if(wp == a0){
				//wall to immediate left
				if(a1 >= we1 && a1 <= we2){
					//then we have a wall cross
					return true;
				}
			}
		}
		else if(d > 0){
			//check crosses after agent in increasing movement
			if(wp == a0+1){
				//wall to immediate right
				if(a1 >= we1 && a1 <= we2){
					//then we have a wall cross
					return true;
				}
			}
		}
		
		
		return false;
		
	}
	
	
	
	/**
	 * Takes a list of possible location outcomes for each agent and generates all joint location outcomes
	 * @param locOutcomes a list of possible location outcomes
	 * @return all joint location outcomes
	 */
	protected List<LocationSetProb> getAllLocationSets(List<List<Location2Prob>> locOutcomes){
		
		List <LocationSetProb> sets = new ArrayList<GridGameStandardMechanics.LocationSetProb>();
		Location2 [] locArray = new Location2[locOutcomes.size()];
		generateAllLocationSetsHelper(locOutcomes, 0, locArray, 1., sets);
		
		return sets;
	}
	
	
	/**
	 * This method will recursively generate all possible joint location outcomes for a list of possible outcomes for each agent 
	 * @param locOutcomes the list of possible location outcomes for each agent
	 * @param i the index from which to generate possible outcomes in a depth-first manner
	 * @param locArray an array holding the current assignments for a given depth
	 * @param stackedProb the probability of this location set occurring
	 * @param discovered the discovered combinations thus far
	 */
	protected void generateAllLocationSetsHelper(List<List<Location2Prob>> locOutcomes, int i, Location2 [] locArray, double stackedProb, List<LocationSetProb> discovered){
		
		if(i == locOutcomes.size()){
			//bundle them up
			List <Location2> locs = new ArrayList<GridGameStandardMechanics.Location2>(locArray.length);
			Collections.addAll(locs, locArray);
			LocationSetProb lsp = new LocationSetProb(locs, stackedProb);
			discovered.add(lsp);
			return ;
		}
		
		//otherwise we're in recursive step
		List<Location2Prob> individualOutcomes = locOutcomes.get(i);
		for(Location2Prob lp : individualOutcomes){
			locArray[i] = lp.l;
			this.generateAllLocationSetsHelper(locOutcomes, i+1, locArray, stackedProb*lp.p, discovered);
		}
		
	}
	
	
	
	
	protected List<Map <Integer, Integer>> getAllPossibleCollisionWinnerAssignment(Map <Integer, List <Integer>> collissionSets){
		
		
		//first get all the disjoint collision lists
		Set <Integer> collisionSetGeneratedFor = new HashSet<Integer>();
		List <List<Integer>> collisionLists = new ArrayList<List<Integer>>();
		for(Map.Entry<Integer, List<Integer>> e : collissionSets.entrySet()){
			if(collisionSetGeneratedFor.contains(e.getKey())){
				continue;
			}
			collisionLists.add(e.getValue());
		}
		
		
		//then get all possible assignments for them
		List <List <Integer>> winnerAssignments = new ArrayList<List<Integer>>();
		int [] assignment = new int[collisionLists.size()];
		this.generateAllPossibleCollisionWinnerAssignments(collisionLists, 0, assignment, winnerAssignments);
		
		
		//finally, package it up a list of map interfaces
		List<Map <Integer, Integer>> result = new ArrayList<Map<Integer,Integer>>(winnerAssignments.size());
		for(List <Integer> wa : winnerAssignments){
			Map<Integer, Integer> cmap = new HashMap<Integer, Integer>();
			for(int i = 0; i < wa.size(); i++){
				List <Integer> possibleWinners = collisionLists.get(i);
				int w = wa.get(i);
				for(int pw : possibleWinners){
					cmap.put(pw, w);
				}
			}
			result.add(cmap);
			
		}
		
		
		return result;
	}
	
	
	protected void generateAllPossibleCollisionWinnerAssignments(List <List<Integer>> collisionLists, int i, int [] assignment, List <List<Integer>> discovered){
		
		if(i == collisionLists.size()){
			//package it up
			List <Integer> assignmentList = new ArrayList<Integer>(assignment.length);
			for(int a : assignment){
				assignmentList.add(a);
			}
			discovered.add(assignmentList);
			return ;
		}
		
		//otherwise we're in recursive step
		List<Integer> possibleWinners = collisionLists.get(i);
		for(int w : possibleWinners){
			assignment[i] = w;
			this.generateAllPossibleCollisionWinnerAssignments(collisionLists, i+1, assignment, discovered);
		}
		
	}
	
	
	
	
	/**
	 * Iterates through a list of transition probability objects and combines any that refer to the same state
	 * @param srcTPs and initial list of transition probability objects
	 * @return an output list of transition probability objects in which any duplicate states have been mereged
	 */
	protected List <TransitionProbability> combineDuplicateTransitionProbabilities(List <TransitionProbability> srcTPs){
		
		double totalProb = 0.;
		List <TransitionProbability> result = new ArrayList<TransitionProbability>(srcTPs.size());
		Set <Integer> marked = new HashSet<Integer>();
		for(int i = 0; i < srcTPs.size(); i++){
			if(marked.contains(i)){
				continue;
			}
			TransitionProbability tp = srcTPs.get(i);
			double sumP = tp.p;
			for(int j = i+1; j < srcTPs.size(); j++){
				if(marked.contains(j)){
					continue;
				}
				TransitionProbability cmpTP = srcTPs.get(j);
				if(this.agentsEqual(tp.s, cmpTP.s)){
					sumP += cmpTP.p;
					marked.add(j);
				}
			}
			result.add(new TransitionProbability(tp.s, sumP));
			totalProb += sumP;
		}
		
		if(Math.abs(1. - totalProb) > 0.000000000001){
			throw new RuntimeException("Error, transition probabilities do not sum to 1");
		}
		
		return result;
		
	}
	
	
	/**
	 * Returns true if the agent objects between these two states are equal
	 * @param s1 the first state
	 * @param s2 the second state
	 * @return true if the agent objects between these two states are equal
	 */
	protected boolean agentsEqual(State s1, State s2){
		
		List<ObjectInstance> agents1 = s1.getObjectsOfClass(GridGame.CLASSAGENT);
<<<<<<< HEAD
		
=======

>>>>>>> 1fa08667
		for(ObjectInstance a1 : agents1){
			ObjectInstance a2 = s2.getObject(a1.getName());
			
			int x1 = a1.getIntValForAttribute(GridGame.ATTX);
			int x2 = a2.getIntValForAttribute(GridGame.ATTX);
			
			int y1 = a1.getIntValForAttribute(GridGame.ATTY);
			int y2 = a2.getIntValForAttribute(GridGame.ATTY);
			
			if(x1 != x2 || y1 != y2){
				return false;
			}
			
		}
		
		return true;
	}
	
	
	/**
	 * A class for storing 2 dimensional position information. Add and subtract operations are defined for it.
	 * @author James MacGlashan
	 *
	 */
	class Location2{
		
		/**
		 * The x position
		 */
		public int x;
		
		/**
		 * The y position
		 */
		public int y;
		
		
		/**
		 * Constructs with the given position
		 * @param x the x position
		 * @param y the y position
		 */
		public Location2(int x, int y){
			this.x = x;
			this.y = y;
		}
		
		/**
		 * Constructs a new instance from a previous {@link Location2} instance
		 * @param l the {@link Location2} instance to copy.
		 */
		public Location2(Location2 l){
			this.x = l.x;
			this.y = l.y;
		}
		
		
		/**
		 * Returns a new {@link Location2} object that is the sum of this object and the provided object. This objects values
		 * are not affected by this operation.
		 * @param o the other object whose values should be added.
		 * @return a new {@link Location2} object that is the sum of this object and the provided object.
		 */
		public Location2 add(Location2 o){
			return new Location2(x+o.x, y+o.y);
		}
		
		
		/**
		 * Returns a new {@link Location2} object that is the subtraction of a provided object from this object (this - o). This objects values
		 * are not affected by this operation.
		 * @param o the other object whose values should be subtract.
		 * @return a new {@link Location2} object that is the subtraction of a provided object from this object (this - o).
		 */
		public Location2 subtract(Location2 o){
			return new Location2(x-o.x, y-o.y);
		}
		
		
		@Override
		public boolean equals(Object o){
			if(!(o instanceof Location2)){
				return false;
			}
			
			Location2 ol = (Location2)o;
			
			return x == ol.x && y == ol.y;
			
		}
		
	}
	
	
	/**
	 * A class for holding a location and a probability associated with that location.
	 * @author James MacGlashan
	 *
	 */
	class Location2Prob{
		
		/**
		 * The location
		 */
		public Location2 l;
		
		/**
		 * The probability
		 */
		public double p;
		
		
		/**
		 * Initializes with the given location and probability
		 * @param l the location
		 * @param p the probability
		 */
		public Location2Prob(Location2 l, double p){
			this.l = l;
			this.p = p;
		}
		
	}
	
	
	/**
	 * A class for holding the joint probability for a particular set of location outcomes for each agent.
	 * @author James MacGlashan
	 *
	 */
	class LocationSetProb{
		
		/**
		 * The location outcomes for each agent
		 */
		public List <Location2> locs;
		
		/**
		 * The probability for this outcome sequence
		 */
		public double p;
		
		
		/**
		 * Initializes with a list of outcome locations for each agent and the probability of that joint outcome
		 * @param locs the location outcomes
		 * @param p the joint probability
		 */
		public LocationSetProb(List <Location2> locs, double p){
			this.locs = locs;
			this.p = p;
		}
		
	}

}<|MERGE_RESOLUTION|>--- conflicted
+++ resolved
@@ -843,11 +843,6 @@
 	protected boolean agentsEqual(State s1, State s2){
 		
 		List<ObjectInstance> agents1 = s1.getObjectsOfClass(GridGame.CLASSAGENT);
-<<<<<<< HEAD
-		
-=======
-
->>>>>>> 1fa08667
 		for(ObjectInstance a1 : agents1){
 			ObjectInstance a2 = s2.getObject(a1.getName());
 			
