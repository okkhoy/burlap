<<<<<<< HEAD
[![Snap CI branch](https://img.shields.io/snap-ci/ThoughtWorksStudios/eb_deployer/master.svg?maxAge=2592000)]() [![Maven Central](https://maven-badges.herokuapp.com/maven-central/edu.brown.cs.burlap/burlap/badge.svg)](https://maven-badges.herokuapp.com/maven-central/edu.brown.cs.burlap/burlap) [![license](https://img.shields.io/badge/license-LGPL-blue.svg)](http://www.gnu.org/licenses/lgpl-3.0.en.html)  ![java6](https://img.shields.io/badge/java-6-blue.svg) ![java7](https://img.shields.io/badge/java-7-blue.svg) ![java8](https://img.shields.io/badge/java-8-blue.svg)
=======
[![Snap CI branch](https://img.shields.io/snap-ci/ThoughtWorksStudios/eb_deployer/master.svg?maxAge=2592000)]() [![Maven Central](https://maven-badges.herokuapp.com/maven-central/edu.brown.cs.burlap/burlap/badge.svg)](https://maven-badges.herokuapp.com/maven-central/edu.brown.cs.burlap/burlap) [![Hex.pm](https://img.shields.io/hexpm/l/plug.svg?maxAge=2592000)]() ![java6](https://img.shields.io/badge/java-6-blue.svg) ![java7](https://img.shields.io/badge/java-7-blue.svg) ![java8](https://img.shields.io/badge/java-8-blue.svg)
>>>>>>> 5394ccbe

BURLAP
======

Repository for the ongoing development of the Brown-UMBC Reinforcement Learning And Planning (BURLAP) java library.

<<<<<<< HEAD
BURLAP is a java code library for the use and development of single or multi-agent planning and learning algorithms and domains to accompany them. At the core of the library is a rich state and domain representation framework based on the object-oriented MDP (OO-MDP) [1] paradigm that facilitates the creation of discrete, continuous, or relational domains that can consist of any number of different "objects" in the world. Planning and learning algorithms range from classic forward search planning to value function-based stochastic planning and learning algorithms. Also included is a set of tools such as an extendable experiment shell and a common framework for the visualization of domains and agent performance.
=======
BURLAP is a java code library for the use and development of single or multi-agent planning and learning algorithms and domains to accompany them. The library uses a highly flexible state/observation representation where you define states with your own Java classes, enabling support for domains that discrete, continuous, relational, or anything else. Planning and learning algorithms range from classic forward search planning to value function-based stochastic planning and learning algorithms. Also included is a set of tools such as an extendable experiment shell and a common framework for the visualization of domains and agent performance.
>>>>>>> 5394ccbe

## Important Links

* Home page: http://burlap.cs.brown.edu
* Written tutorials: http://burlap.cs.brown.edu/tutorials/index.html
* Example code repository: http://github.com/jmacglashan/burlap_examples/
* Discussion board: https://groups.google.com/forum/#!forum/burlap-discussion
* BURLAP ROS Bridge library: https://github.com/h2r/burlap_rosbridge
* Minecraft Interface: http://github.com/h2r/burlapcraft

## Linking

BURLAP now fully supports Maven and is indexed on Maven Central, so all you need to do to have your Maven project link to BURLAP is add the following to the `<dependencies>` section of your project's pom.xml file:
```
<dependency>
  <groupId>edu.brown.cs.burlap</groupId>
  <artifactId>burlap</artifactId>
<<<<<<< HEAD
  <version>2.1.1</version>
=======
  <version>3.0.0</version>
>>>>>>> 5394ccbe
</dependency>
```

Alternatively, you can compile from the source using either Maven or, for the time being Ant. Eventually we may be phasing out Ant support to minimize keeping track of local dependencies.

## Compiling

<<<<<<< HEAD
### Maven
The recommended build sytem for BURLAP is [Maven](https://maven.apache.org/). If you have Maven intalled already, then use the following commands for the desired operation from the same directory as the code.

Create a jar file with sources and Java doc in the target directory (will be created):
```
mvn package
```
Install to your local Maven repository: 
```
mvn install
```

### Ant

For the time being, you can also use ant as a build system. But we will be phasing ant support out.

Compile a jar file into the dist directory:
```
ant dist
```

Compile  java doc into the doc folder:
```
ant doc
```

## Older versions
Github branches contain older versions of the code repository. See branches [v1](https://github.com/jmacglashan/burlap/tree/v1) and [v2](https://github.com/jmacglashan/burlap/tree/v2) for the version 1 and version 2 iterations of BURLAP.
=======
BURLAP uses [Maven](https://maven.apache.org/). If you have Maven intalled already, then use the following commands for the desired operation from the same directory as the code.

Create a jar file with sources and Java doc in the target directory (will be created):
```
mvn package
```
Install to your local Maven repository: 
```
mvn install
```

If you want to install and skip the tests, use
```
mvn -DskipTests install
```

>>>>>>> 5394ccbe

## Older versions
Github branches contain older versions of the code repository. Some are also available on Maven Central.<|MERGE_RESOLUTION|>--- conflicted
+++ resolved
@@ -1,19 +1,11 @@
-<<<<<<< HEAD
-[![Snap CI branch](https://img.shields.io/snap-ci/ThoughtWorksStudios/eb_deployer/master.svg?maxAge=2592000)]() [![Maven Central](https://maven-badges.herokuapp.com/maven-central/edu.brown.cs.burlap/burlap/badge.svg)](https://maven-badges.herokuapp.com/maven-central/edu.brown.cs.burlap/burlap) [![license](https://img.shields.io/badge/license-LGPL-blue.svg)](http://www.gnu.org/licenses/lgpl-3.0.en.html)  ![java6](https://img.shields.io/badge/java-6-blue.svg) ![java7](https://img.shields.io/badge/java-7-blue.svg) ![java8](https://img.shields.io/badge/java-8-blue.svg)
-=======
 [![Snap CI branch](https://img.shields.io/snap-ci/ThoughtWorksStudios/eb_deployer/master.svg?maxAge=2592000)]() [![Maven Central](https://maven-badges.herokuapp.com/maven-central/edu.brown.cs.burlap/burlap/badge.svg)](https://maven-badges.herokuapp.com/maven-central/edu.brown.cs.burlap/burlap) [![Hex.pm](https://img.shields.io/hexpm/l/plug.svg?maxAge=2592000)]() ![java6](https://img.shields.io/badge/java-6-blue.svg) ![java7](https://img.shields.io/badge/java-7-blue.svg) ![java8](https://img.shields.io/badge/java-8-blue.svg)
->>>>>>> 5394ccbe
 
 BURLAP
 ======
 
 Repository for the ongoing development of the Brown-UMBC Reinforcement Learning And Planning (BURLAP) java library.
 
-<<<<<<< HEAD
-BURLAP is a java code library for the use and development of single or multi-agent planning and learning algorithms and domains to accompany them. At the core of the library is a rich state and domain representation framework based on the object-oriented MDP (OO-MDP) [1] paradigm that facilitates the creation of discrete, continuous, or relational domains that can consist of any number of different "objects" in the world. Planning and learning algorithms range from classic forward search planning to value function-based stochastic planning and learning algorithms. Also included is a set of tools such as an extendable experiment shell and a common framework for the visualization of domains and agent performance.
-=======
 BURLAP is a java code library for the use and development of single or multi-agent planning and learning algorithms and domains to accompany them. The library uses a highly flexible state/observation representation where you define states with your own Java classes, enabling support for domains that discrete, continuous, relational, or anything else. Planning and learning algorithms range from classic forward search planning to value function-based stochastic planning and learning algorithms. Also included is a set of tools such as an extendable experiment shell and a common framework for the visualization of domains and agent performance.
->>>>>>> 5394ccbe
 
 ## Important Links
 
@@ -31,11 +23,7 @@
 <dependency>
   <groupId>edu.brown.cs.burlap</groupId>
   <artifactId>burlap</artifactId>
-<<<<<<< HEAD
-  <version>2.1.1</version>
-=======
   <version>3.0.0</version>
->>>>>>> 5394ccbe
 </dependency>
 ```
 
@@ -43,36 +31,6 @@
 
 ## Compiling
 
-<<<<<<< HEAD
-### Maven
-The recommended build sytem for BURLAP is [Maven](https://maven.apache.org/). If you have Maven intalled already, then use the following commands for the desired operation from the same directory as the code.
-
-Create a jar file with sources and Java doc in the target directory (will be created):
-```
-mvn package
-```
-Install to your local Maven repository: 
-```
-mvn install
-```
-
-### Ant
-
-For the time being, you can also use ant as a build system. But we will be phasing ant support out.
-
-Compile a jar file into the dist directory:
-```
-ant dist
-```
-
-Compile  java doc into the doc folder:
-```
-ant doc
-```
-
-## Older versions
-Github branches contain older versions of the code repository. See branches [v1](https://github.com/jmacglashan/burlap/tree/v1) and [v2](https://github.com/jmacglashan/burlap/tree/v2) for the version 1 and version 2 iterations of BURLAP.
-=======
 BURLAP uses [Maven](https://maven.apache.org/). If you have Maven intalled already, then use the following commands for the desired operation from the same directory as the code.
 
 Create a jar file with sources and Java doc in the target directory (will be created):
@@ -89,7 +47,6 @@
 mvn -DskipTests install
 ```
 
->>>>>>> 5394ccbe
 
 ## Older versions
 Github branches contain older versions of the code repository. Some are also available on Maven Central.